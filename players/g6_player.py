import os
import pickle
import numpy as np
import functools
import sympy
import logging
import heapq
from scipy import stats as scipy_stats

from typing import Tuple, Iterator, List, Union
from sympy.geometry import Polygon, Point2D
from matplotlib.path import Path
from shapely.geometry import Polygon as ShapelyPolygon, Point as ShapelyPoint
from scipy.spatial.distance import cdist


# Cached distribution
DIST = scipy_stats.norm(0, 1)
X_STEP = 5.0
Y_STEP = 5.0


@functools.lru_cache()
def standard_ppf(conf: float) -> float:
    return DIST.ppf(conf)


def result_point(distance: float, angle: float, current_point: Tuple[float, float]) -> Tuple[float, float]:
    cx, cy = current_point
    nx = cx + distance * np.cos(angle)
    ny = cy + distance * np.sin(angle)
    return nx, ny


def spread_points(current_point, angles: np.array, distance, reverse) -> np.array:
    curr_x, curr_y = current_point
    if reverse:
        angles = np.flip(angles)
    xs = np.cos(angles) * distance + curr_x
    ys = np.sin(angles) * distance + curr_y
    return np.column_stack((xs, ys))


def splash_zone(distance: float, angle: float, conf: float, skill: int, current_point: Tuple[float, float]) -> np.array:
    conf_points = np.linspace(1 - conf, conf, 5)
    distances = np.vectorize(standard_ppf)(conf_points) * (distance / skill) + distance
    angles = np.vectorize(standard_ppf)(conf_points) * (1/(2*skill)) + angle
    scale = 1.1
    if distance <= 20:
        scale = 1.0
    max_distance = distances[-1]*scale
    top_arc = spread_points(current_point, angles, max_distance, False)

    if distance > 20:
        min_distance = distances[0]
        bottom_arc = spread_points(current_point, angles, min_distance, True)
        return np.concatenate((top_arc, bottom_arc, np.array([top_arc[0]])))

    current_point = np.array([current_point])
    return np.concatenate((current_point, top_arc, current_point))


def poly_to_points(poly: Polygon) -> Iterator[Tuple[float, float]]:
    x_min, y_min = float('inf'), float('inf')
    x_max, y_max = float('-inf'), float('-inf')
    for point in poly.vertices:
        x = float(point.x)
        y = float(point.y)
        x_min = min(x, x_min)
        x_max = max(x, x_max)
        y_min = min(y, y_min)
        y_max = max(y, y_max)
    x_step = X_STEP
    y_step = Y_STEP

    x_current = x_min
    y_current = y_min
    while x_current < x_max:
        while y_current < y_max:
            yield float(x_current), float(y_current)
            y_current += y_step
        y_current = y_min
        x_current += x_step


def sympy_poly_to_mpl(sympy_poly: Polygon) -> Path:
    """Helper function to convert sympy Polygon to matplotlib Path object"""
    v = sympy_poly.vertices
    v.append(v[0])
    return Path(v, closed=True)


def sympy_poly_to_shapely(sympy_poly: Polygon) -> ShapelyPolygon:
    """Helper function to convert sympy Polygon to shapely Polygon object"""
    v = sympy_poly.vertices
    v.append(v[0])
    return ShapelyPolygon(v)


class ScoredPoint:
    """Scored point class for use in A* search algorithm"""
    def __init__(self, point: Tuple[float, float], goal: Tuple[float, float], actual_cost=float('inf'), previous=None, goal_dist=None, skill=50):
        self.point = point
        self.goal = goal

        self.previous = previous

        self._actual_cost = actual_cost
        if goal_dist is None:
            a = np.array(self.point)
            b = np.array(self.goal)
            goal_dist = np.linalg.norm(a - b)

        max_target_dist = 200 + skill
        max_dist = standard_ppf(0.99) * (max_target_dist / skill) + max_target_dist
        max_dist *= 1.10
        self._h_cost = goal_dist / max_dist

        self._f_cost = self.actual_cost + self.h_cost

    @property
    def f_cost(self):
        return self._f_cost

    @property
    def h_cost(self):
        return self._h_cost

    @property
    def actual_cost(self):
        return self._actual_cost

    def __lt__(self, other):
        return self.f_cost < other.f_cost

    def __eq__(self, other):
        return self.point == other.point
    
    def __hash__(self):
        return hash(self.point)
    
    def __repr__(self):
        return f"ScoredPoint(point = {self.point}, h_cost = {self.h_cost})"


class Player:
    def __init__(self, skill: int, rng: np.random.Generator, logger: logging.Logger, golf_map: sympy.Polygon, start: sympy.geometry.Point2D, target: sympy.geometry.Point2D, sand_traps: list[sympy.geometry.Point2D], map_path: str, precomp_dir: str) -> None:
        """Initialise the player with given skill.

        Args:
            skill (int): skill of your player
            rng (np.random.Generator): numpy random number generator, use this for same player behvior across run
            logger (logging.Logger): logger use this like logger.info("message")
            golf_map (sympy.Polygon): Golf Map polygon
            start (sympy.geometry.Point2D): Start location
            target (sympy.geometry.Point2D): Target location
            map_path (str): File path to map
            precomp_dir (str): Directory path to store/load precomputation
        """
        # # if depends on skill
        # precomp_path = os.path.join(precomp_dir, "{}_skill-{}.pkl".format(map_path, skill))
        # # if doesn't depend on skill
        # precomp_path = os.path.join(precomp_dir, "{}.pkl".format(map_path))
        
        # # precompute check
        # if os.path.isfile(precomp_path):
        #     # Getting back the objects:
        #     with open(precomp_path, "rb") as f:
        #         self.obj0, self.obj1, self.obj2 = pickle.load(f)
        # else:
        #     # Compute objects to store
        #     self.obj0, self.obj1, self.obj2 = _
<<<<<<< HEAD

        #     # Dump the objects
        #     with open(precomp_path, 'wb') as f:
        #         pickle.dump([self.obj0, self.obj1, self.obj2], f)
        self.skill = skill
        self.rng = rng
        self.logger = logger
=======

        #     # Dump the objects
        #     with open(precomp_path, 'wb') as f:
        #         pickle.dump([self.obj0, self.obj1, self.obj2], f)
        self.skill = skill
        self.rng = rng
        self.logger = logger
        self.np_map_points = None
        self.mpl_paly = None
        self.shapely_poly = None
        self.goal = None
        self.prev_rv = None

        # Cached data
        max_dist = 200 + self.skill
        self.max_ddist = scipy_stats.norm(max_dist, max_dist / self.skill)
>>>>>>> 832d9b11

        # Conf level
        self.conf = 0.95
        if self.skill < 40:
            self.conf = 0.75

    @functools.lru_cache()
    def _max_ddist_ppf(self, conf: float):
        return self.max_ddist.ppf(1.0 - conf)

    def reachable_point(self, current_point: Tuple[float, float], target_point: Tuple[float, float], conf: float) -> bool:
        """Determine whether the point is reachable with confidence [conf] based on our player's skill"""
        if type(current_point) == Point2D:
            current_point = tuple(current_point)
        if type(target_point) == Point2D:
            target_point = tuple(target_point)

        current_point = np.array(current_point).astype(float)
        target_point = np.array(target_point).astype(float)

        return np.linalg.norm(current_point - target_point) <= self._max_ddist_ppf(conf)
    
    def splash_zone_within_polygon(self, current_point: Tuple[float, float], target_point: Tuple[float, float], conf: float) -> bool:
        if type(current_point) == Point2D:
            current_point = tuple(Point2D)

        if type(target_point) == Point2D:
            target_point = tuple(Point2D)

        distance = np.linalg.norm(np.array(current_point).astype(float) - np.array(target_point).astype(float))
        cx, cy = current_point
        tx, ty = target_point
        angle = np.arctan2(float(ty) - float(cy), float(tx) - float(cx))
        splash_zone_poly_points = splash_zone(float(distance), float(angle), float(conf), self.skill, current_point)
        return self.shapely_poly.contains(ShapelyPolygon(splash_zone_poly_points))

    def numpy_adjacent_and_dist(self, point: Tuple[float, float], conf: float):
        cloc_distances = cdist(self.np_map_points, np.array([np.array(point)]), 'euclidean')
        cloc_distances = cloc_distances.flatten()
        distance_mask = cloc_distances <= self._max_ddist_ppf(conf)

        reachable_points = self.np_map_points[distance_mask]
        goal_distances = self.np_goal_dist[distance_mask]

        return reachable_points, goal_distances

    def next_target(self, curr_loc: Tuple[float, float], goal: Point2D, conf: float) -> Union[None, Tuple[float, float]]:
        point_goal = float(goal.x), float(goal.y)
        heap = [ScoredPoint(curr_loc, point_goal, 0.0)]
        start_point = heap[0].point
        # Used to cache the best cost and avoid adding useless points to the heap
        best_cost = {tuple(curr_loc): 0.0}
        visited = set()
        points_checked = 0
        while len(heap) > 0:
            next_sp = heapq.heappop(heap)
            next_p = next_sp.point

            if next_p in visited:
                continue
            if next_sp.actual_cost > 10:
                continue
            if next_sp.actual_cost > 0 and not self.splash_zone_within_polygon(next_sp.previous.point, next_p, conf):
                if next_p in best_cost:
                    del best_cost[next_p]
                continue
            visited.add(next_p)

            if np.linalg.norm(np.array(self.goal) - np.array(next_p)) <= 5.4 / 100.0:
                # All we care about is the next point
                # TODO: We need to check if the path length is <= 10, because if it isn't we probably need to
                #  reduce the conf and try again for a shorter path.
                while next_sp.previous.point != start_point:
                    next_sp = next_sp.previous
                return next_sp.point
            
            # Add adjacent points to heap
            reachable_points, goal_dists = self.numpy_adjacent_and_dist(next_p, conf)
            for i in range(len(reachable_points)):
                candidate_point = tuple(reachable_points[i])
                goal_dist = goal_dists[i]
                new_point = ScoredPoint(candidate_point, point_goal, next_sp.actual_cost + 1, next_sp,
                                        goal_dist=goal_dist, skill=self.skill)
                if candidate_point not in best_cost or best_cost[candidate_point] > new_point.actual_cost:
                    points_checked += 1
                    # if not self.splash_zone_within_polygon(new_point.previous.point, new_point.point, conf):
                    #     continue
                    best_cost[new_point.point] = new_point.actual_cost
                    heapq.heappush(heap, new_point)

        # No path available
        return None

    def _initialize_map_points(self, goal: Tuple[float, float], golf_map: Polygon):
        # Storing the points as numpy array
        np_map_points = [goal]
        map_points = [goal]
        self.mpl_poly = sympy_poly_to_mpl(golf_map)
        self.shapely_poly = sympy_poly_to_shapely(golf_map)
        pp = list(poly_to_points(golf_map))
        for point in pp:
            # Use matplotlib here because it's faster than shapely for this calculation...
            if self.mpl_poly.contains_point(point):
                # map_points.append(point)
                x, y = point
                np_map_points.append(np.array([x, y]))
        # self.map_points = np.array(map_points)
        self.np_map_points = np.array(np_map_points)
        self.np_goal_dist = cdist(self.np_map_points, np.array([np.array(self.goal)]), 'euclidean')
        self.np_goal_dist = self.np_goal_dist.flatten()

    def play(self, score: int, golf_map: sympy.Polygon, target: sympy.geometry.Point2D, sand_traps: list[sympy.geometry.Point2D], curr_loc: sympy.geometry.Point2D, prev_loc: sympy.geometry.Point2D, prev_landing_point: sympy.geometry.Point2D, prev_admissible: bool) -> Tuple[float, float]:
        """Function which based n current game state returns the distance and angle, the shot must be played 

        Args:
            score (int): Your total score including current turn
            golf_map (sympy.Polygon): Golf Map polygon
            target (sympy.geometry.Point2D): Target location
            curr_loc (sympy.geometry.Point2D): Your current location
            prev_loc (sympy.geometry.Point2D): Your previous location. If you haven't played previously then None
            prev_landing_point (sympy.geometry.Point2D): Your previous shot landing location. If you haven't played previously then None
            prev_admissible (bool): Boolean stating if your previous shot was within the polygon limits. If you haven't played previously then None

        Returns:
            Tuple[float, float]: Return a tuple of distance and angle in radians to play the shot
        """
<<<<<<< HEAD
        required_dist = curr_loc.distance(target)
        roll_factor = 1.1
        if required_dist < 20:
            roll_factor  = 1.0
        distance = sympy.Min(200+self.skill, required_dist/roll_factor)
        angle = sympy.atan2(target.y - curr_loc.y, target.x - curr_loc.x)
        return (distance, angle)
=======
        if self.np_map_points is None:
            gx, gy = float(target.x), float(target.y)
            self.goal = float(target.x), float(target.y)
            self._initialize_map_points((gx, gy), golf_map)

        # Optimization to retry missed shots
        if self.prev_rv is not None and curr_loc == prev_loc:
            return self.prev_rv

        target_point = None
        confidence = self.conf
        cl = float(curr_loc.x), float(curr_loc.y)
        while target_point is None:
            if confidence <= 0.5:
                return None

            # print(f"searching with {confidence} confidence")
            target_point = self.next_target(cl, target, confidence)
            confidence -= 0.05

        # fixup target
        current_point = np.array(tuple(curr_loc)).astype(float)
        if tuple(target_point) == self.goal:
            original_dist = np.linalg.norm(np.array(target_point) - current_point)
            v = np.array(target_point) - current_point
            # Unit vector pointing from current to target
            u = v / original_dist
            if original_dist >= 20.0:
                roll_distance = original_dist / 20
                max_offset = roll_distance
                offset = 0
                prev_target = target_point
                while offset < max_offset and self.splash_zone_within_polygon(tuple(current_point), target_point, confidence):
                    offset += 1
                    dist = original_dist - offset
                    prev_target = target_point
                    target_point = current_point + u * dist
                target_point = prev_target

        cx, cy = current_point
        tx, ty = target_point
        angle = np.arctan2(ty - cy, tx - cx)

        rv = curr_loc.distance(Point2D(target_point, evaluate=False)), angle
        self.prev_rv = rv
        return rv


# === Unit Tests ===

def test_reachable():
    current_point = Point2D(0, 0, evaluate=False)
    target_point = Point2D(0, 250, evaluate=False)
    player = Player(50, 0xdeadbeef, None)
    
    assert not player.reachable_point(current_point, target_point, 0.80)


def test_splash_zone_within_polygon():
    poly = Polygon((0,0), (0, 300), (300, 300), (300, 0), evaluate=False)

    current_point = Point2D(0, 0, evaluate=False)

    # Just checking polygons inside and outside
    inside_target_point = Point2D(150, 150, evaluate=False)
    outside_target_point = Point2D(299, 100, evaluate=False)

    player = Player(50, 0xdeadbeef, None)
    assert player.splash_zone_within_polygon(current_point, inside_target_point, poly, 0.8)
    assert not player.splash_zone_within_polygon(current_point, outside_target_point, poly, 0.8)


def test_poly_to_points():
    poly = Polygon((0,0), (0, 10), (10, 10), (10, 0))
    points = set(poly_to_points(poly))
    for x in range(1, 10):
        for y in range(1, 10):
            assert (x,y) in points
    assert len(points) == 81
>>>>>>> 832d9b11
<|MERGE_RESOLUTION|>--- conflicted
+++ resolved
@@ -170,15 +170,7 @@
         # else:
         #     # Compute objects to store
         #     self.obj0, self.obj1, self.obj2 = _
-<<<<<<< HEAD
-
-        #     # Dump the objects
-        #     with open(precomp_path, 'wb') as f:
-        #         pickle.dump([self.obj0, self.obj1, self.obj2], f)
-        self.skill = skill
-        self.rng = rng
-        self.logger = logger
-=======
+
 
         #     # Dump the objects
         #     with open(precomp_path, 'wb') as f:
@@ -195,7 +187,7 @@
         # Cached data
         max_dist = 200 + self.skill
         self.max_ddist = scipy_stats.norm(max_dist, max_dist / self.skill)
->>>>>>> 832d9b11
+
 
         # Conf level
         self.conf = 0.95
@@ -322,15 +314,7 @@
         Returns:
             Tuple[float, float]: Return a tuple of distance and angle in radians to play the shot
         """
-<<<<<<< HEAD
-        required_dist = curr_loc.distance(target)
-        roll_factor = 1.1
-        if required_dist < 20:
-            roll_factor  = 1.0
-        distance = sympy.Min(200+self.skill, required_dist/roll_factor)
-        angle = sympy.atan2(target.y - curr_loc.y, target.x - curr_loc.x)
-        return (distance, angle)
-=======
+
         if self.np_map_points is None:
             gx, gy = float(target.x), float(target.y)
             self.goal = float(target.x), float(target.y)
@@ -410,4 +394,3 @@
         for y in range(1, 10):
             assert (x,y) in points
     assert len(points) == 81
->>>>>>> 832d9b11
