import os
import pickle
import numpy as np
import sympy
import logging
from typing import Tuple
import constants
from time import time
from shapely.geometry import Polygon, Point, LineString
from math import pi, atan2, inf, sqrt
import heapq
from dijkstar import Graph, find_path

class Player:
    def __init__(self, skill: int, rng: np.random.Generator, logger: logging.Logger) -> None:
        """Initialise the player with given skill.
        Args:
            skill (int): skill of your player
            rng (np.random.Generator): numpy random number generator, use this for same player behvior across run
            logger (logging.Logger): logger use this like logger.info("message")
        """
        self.skill = skill
        self.rng = rng
        self.logger = logger

        self.np_curr_loc = np.empty(2)
        self.np_target = np.empty(2)

<<<<<<< HEAD
        self.in_polygon = None
        self.origin = None

        self.n_distances = 20
        self.n_angles = 40

        self.angle_offset = pi*0.75
=======
        self.target = None
        self.current_loc = None

        self.in_polygon = None
        self.origin = None

        self.shapely_polygon = None

        self.n_distances = 20
        self.n_angles = 45

        self.angle_offset = pi

        self.perc_of_path_comp = 0
>>>>>>> f34b14c8

    def play(self, score: int, golf_map: sympy.Polygon, target: sympy.geometry.Point2D, curr_loc: sympy.geometry.Point2D, prev_loc: sympy.geometry.Point2D, prev_landing_point: sympy.geometry.Point2D, prev_admissible: bool) -> Tuple[float, float]:
        """Function which based n current game state returns the distance and angle, the shot must be played 
        Args:
            score (int): Your total score including current turn
            golf_map (sympy.Polygon): Golf Map polygon
            target (sympy.geometry.Point2D): Target location
            curr_loc (sympy.geometry.Point2D): Your current location
            prev_loc (sympy.geometry.Point2D): Your previous location. If you haven't played previously then None
            prev_landing_point (sympy.geometry.Point2D): Your previous shot landing location. If you haven't played previously then None
            prev_admissible (bool): Boolean stating if your previous shot was within the polygon limits. If you haven't played previously then None
        Returns:
            Tuple[float, float]: Return a tuple of (landing, doesn't include roll) distance and angle in radians to play the shot
        """

        self.current_loc = np.array([float(curr_loc.x), float(curr_loc.y)])
        # init golf map polygon
        if score == 1:
<<<<<<< HEAD
            shapely_polygon = Polygon([(p.x,p.y) for p in golf_map.vertices])
=======
            self.target = np.array([float(target.x), float(target.y)])
            self.shapely_polygon = Polygon([(p.x,p.y) for p in golf_map.vertices])
>>>>>>> f34b14c8

            x,y = list(zip(*golf_map.vertices))
            self.origin = (int(min(x)),int(min(y)))
            self.in_polygon = [[False]*int(max(y)-self.origin[1]+1) for _ in range(int(max(x)-self.origin[0]+1))]

            for i in range(len(self.in_polygon)):
                for j in range(len(self.in_polygon[0])):
<<<<<<< HEAD
                    px = self.origin[0]+i
                    py = self.origin[1]+j
                    self.in_polygon[i][j] = shapely_polygon.contains(Point(px, py))     
=======
                    px = int(self.origin[0]+i)
                    py = int(self.origin[1]+j)
                    self.in_polygon[i][j] = self.shapely_polygon.contains(Point(px, py))
            
            self.map = golf_map
            path = self.get_path()

            self.path = LineString([n for n in path.nodes])
>>>>>>> f34b14c8
                    
        np.copyto(self.np_curr_loc, curr_loc.coordinates, casting='unsafe')
        np.copyto(self.np_target, target.coordinates, casting='unsafe')

        required_dist = np.linalg.norm(self.np_target - self.np_curr_loc)
        roll_factor = 1.1
        if required_dist < 20:
            roll_factor  = 1.0
        max_distance = min(200+self.skill, required_dist/roll_factor)
        target_angle = atan2(target.y - curr_loc.y, target.x - curr_loc.x)

        best_shot = (0,0)
        max_metric = 0
<<<<<<< HEAD
=======
        best_perc_of_path = 0

        self.perc_of_path_comp = self.percentage_completed(Point(curr_loc.x,curr_loc.y))
>>>>>>> f34b14c8

        for distance in np.linspace(max_distance, max_distance / self.n_distances, num=self.n_distances):
            for angle in np.linspace(target_angle-self.angle_offset, target_angle+self.angle_offset, num=self.n_angles):
                
                conf = self.est_shot_conf(distance, angle)
                
                p = self.np_curr_loc + distance * np.array([np.cos(angle), np.sin(angle)])
<<<<<<< HEAD
                target_dist = np.linalg.norm(self.np_target - p)
                
                metric = self.compute_metric(conf, target_dist)
=======
                
                metric, perc_of_path = self.compute_metric(Point(p), conf)
>>>>>>> f34b14c8

                if metric > max_metric:
                    max_metric = metric
                    best_shot = (distance, angle)
<<<<<<< HEAD

        distance = (required_dist/roll_factor)
        if distance < (200+self.skill)*0.75:

            if distance < 20:
                distance *= 1.10
            else:
                distance *= 1.05

            conf = self.est_shot_conf(distance, target_angle)
            metric = self.compute_metric(conf, 0)

            if metric > max_metric:
                max_metric = metric
                best_shot = (distance, target_angle)

        print('shot', best_shot)
        return best_shot

    def compute_metric(self, conf, target_dist):
        return conf**3 / (target_dist+0.00001)

    def est_shot_conf(self, distance: float, angle: float, n_tries: int = 60):
=======
                    best_perc_of_path = perc_of_path

        distance = (required_dist/roll_factor)
        if distance < (200+self.skill)*0.75:
            if distance < 20:
                distance *= 1.10
            else:
                distance *= 1.05
            
            conf = self.est_shot_conf(distance, target_angle)
            metric, perc_of_path = self.compute_metric(Point(target.x,target.y), conf)

            if metric > max_metric:
                max_metric = metric
                best_shot = (distance, target_angle)
                best_perc_of_path = perc_of_path

        return best_shot

    def percentage_completed(self, curr_point):
        line = self.path

        # calculate percentage of path completed
        _, last = line.boundary
        dist_traveled_path = line.project(curr_point)
        total_dist_path = line.project(last)
        perc_of_path_comp = dist_traveled_path / total_dist_path

        return perc_of_path_comp

    def compute_metric(self, curr_point, conf):
        """
            curr_point: Shapely.Point
            conf: float between 0 and 1
        """
        line = self.path

        # calculate distance to our path
        dist_to_line = curr_point.distance(line)

        # calculate percentage of path completed
        perc_of_path_comp = self.percentage_completed(curr_point)

        k1, k2, k3 = 10, 100, 1e-7

        if self.perc_of_path_comp > 0.999:
            return (k1 * conf) / (k3 * dist_to_line+0.00001), perc_of_path_comp

        return (k1 * conf) * (k2 * (perc_of_path_comp - self.perc_of_path_comp)) / (k3 * dist_to_line+0.00001), perc_of_path_comp

    def est_shot_conf(self, distance: float, angle: float, n_tries: int = 50):
>>>>>>> f34b14c8
        start_time = time()
        n_valid = 0

        # create memory now to save time creating lots of new np arrays
        landing_point = np.empty(2)
        final_point = np.empty(2)
        rot = np.empty(2)
        temp = np.empty(2)

        if constants.min_putter_dist <= distance <= constants.max_dist + self.skill: # normal shot
            case = 0
        elif distance < constants.min_putter_dist: # putter
            case = 1
        else: # invalid, doesn't move
            case = 2

        for _ in range(n_tries):
            
            actual_distance = self.rng.normal(distance, distance/self.skill)
            actual_angle = self.rng.normal(angle, 1/(2*self.skill))

            if case == 0: # normal shot
                rot[:2] = np.cos(actual_angle), np.sin(actual_angle)

                np.multiply(rot, actual_distance, out=temp)
                np.add(self.np_curr_loc, temp, out=landing_point)

                np.multiply(rot, (1.0 + constants.extra_roll)*actual_distance, out=temp)
                np.add(self.np_curr_loc, temp, out=final_point)

            elif case == 1: # putter
                np.copyto(landing_point, self.np_curr_loc)

                rot[:2] = np.cos(actual_angle), np.sin(actual_angle)
                np.multiply(rot, actual_distance, out=temp)
                np.add(self.np_curr_loc, temp, out=final_point)

            else: # invalid, doesn't move
                np.copyto(landing_point, self.np_curr_loc)
                np.copyto(final_point, self.np_curr_loc)

<<<<<<< HEAD
            if self.line_segment_in_polygon(landing_point, final_point, n_points_on_seg=5):
=======
            if self.line_segment_in_polygon(landing_point, final_point, n_points_on_seg=4):
>>>>>>> f34b14c8
                n_valid += 1

        # t = time() - start_time
        # print('est_shot_conf time:', t)
        return n_valid / n_tries

    # Approx line-seg polygon intersection by checking points along the segment are inside polygon
<<<<<<< HEAD
    def line_segment_in_polygon(self, p1, p2, n_points_on_seg):
=======
    def line_segment_in_polygon(self, p1, p2, n_points_on_seg, exact=False):
>>>>>>> f34b14c8
        direction = np.empty(2)
        temp = np.empty(2)
        p = np.empty(2)

        np.subtract(p2, p1, out=direction)
        for i in np.linspace(0, 1, num=n_points_on_seg):
            np.multiply(i, direction, out=temp)
            np.add(p1, temp, out=p)
<<<<<<< HEAD
            if not self.point_in_polygon(p):
=======
            if (exact and not self.shapely_polygon.contains(Point(p[0], p[1]))) or (not exact and not self.point_in_polygon(p)):
>>>>>>> f34b14c8
                return False
        return True

    def point_in_polygon(self, p):
        x,y = int(p[0])-self.origin[0],int(p[1])-self.origin[1]
<<<<<<< HEAD
        return 0<=x<len(self.in_polygon) and 0<=y<len(self.in_polygon[0]) and self.in_polygon[x][y]
=======
        return 0<=x<len(self.in_polygon) and 0<=y<len(self.in_polygon[0]) and self.in_polygon[x][y]

    def compute_graph_nodes(self, golf_map: sympy.Polygon):
        '''
        returns a list of nodes. Each node is a tuple (x,y).
        '''

        nodes = [(float(p.x),float(p.y)) for p in golf_map.vertices]

        a = np.empty(2)
        b = np.empty(2)

        n_vert = len(golf_map.vertices)

        for i in range(n_vert):
            j = (i+1) % n_vert

            np.copyto(a,golf_map.vertices[i], casting='unsafe')
            np.copyto(b,golf_map.vertices[j], casting='unsafe')

            # points along edges
            n_points_on_edge = 5
            for k in range(1,n_points_on_edge+1):
                t = k / (n_points_on_edge+1)
                p = (1-t)*a + t*b
                nodes.append(tuple(p))

            # points along diagonals
            for j in range(i+2, n_vert):

                np.copyto(b,golf_map.vertices[j], casting='unsafe')

                # not sure if endpoints will mess things up so ignore them 
                t = 0.975
                p1 = t*a + (1-t)*b
                p2 = (1-t)*a + t*b

                if self.line_segment_in_polygon(p1, p2, n_points_on_seg=10, exact=True):
                    n_points_on_diag = 2
                    for k in range(1,n_points_on_diag+1):
                        t = k / (n_points_on_diag+1)
                        p = (1-t)*a + t*b
                        nodes.append(tuple(p))
        return nodes

    def get_path(self):
        self.nodes = self.compute_graph_nodes(golf_map=self.map)
        self.nodes.append((self.target[0], self.target[1])) # add target to nodes
        self.nodes.append((self.current_loc[0], self.current_loc[1]))

        max_dist = (200 + self.skill)**2
        def distance(node1,node2):
            val = (node1[0]-node2[0])**2 + (node1[1]-node2[1])**2
            if val > max_dist:
                return float('inf')
            return sqrt(val)
            
        #find shortest path between nodes
        graph = Graph()

        for i in range(len(self.nodes)):
            for j in range(i+1,len(self.nodes)):
                d = distance(self.nodes[i],self.nodes[j])
                graph.add_edge(self.nodes[i], self.nodes[j], d)
                graph.add_edge(self.nodes[j], self.nodes[i], d)

        path = find_path(graph, (self.current_loc[0], self.current_loc[1]), (self.target[0], self.target[1]))
        return path
>>>>>>> f34b14c8
<|MERGE_RESOLUTION|>--- conflicted
+++ resolved
@@ -26,21 +26,12 @@
         self.np_curr_loc = np.empty(2)
         self.np_target = np.empty(2)
 
-<<<<<<< HEAD
+        self.target = None
+        self.current_loc = None
+
         self.in_polygon = None
         self.origin = None
 
-        self.n_distances = 20
-        self.n_angles = 40
-
-        self.angle_offset = pi*0.75
-=======
-        self.target = None
-        self.current_loc = None
-
-        self.in_polygon = None
-        self.origin = None
-
         self.shapely_polygon = None
 
         self.n_distances = 20
@@ -49,7 +40,6 @@
         self.angle_offset = pi
 
         self.perc_of_path_comp = 0
->>>>>>> f34b14c8
 
     def play(self, score: int, golf_map: sympy.Polygon, target: sympy.geometry.Point2D, curr_loc: sympy.geometry.Point2D, prev_loc: sympy.geometry.Point2D, prev_landing_point: sympy.geometry.Point2D, prev_admissible: bool) -> Tuple[float, float]:
         """Function which based n current game state returns the distance and angle, the shot must be played 
@@ -68,12 +58,8 @@
         self.current_loc = np.array([float(curr_loc.x), float(curr_loc.y)])
         # init golf map polygon
         if score == 1:
-<<<<<<< HEAD
-            shapely_polygon = Polygon([(p.x,p.y) for p in golf_map.vertices])
-=======
             self.target = np.array([float(target.x), float(target.y)])
             self.shapely_polygon = Polygon([(p.x,p.y) for p in golf_map.vertices])
->>>>>>> f34b14c8
 
             x,y = list(zip(*golf_map.vertices))
             self.origin = (int(min(x)),int(min(y)))
@@ -81,11 +67,6 @@
 
             for i in range(len(self.in_polygon)):
                 for j in range(len(self.in_polygon[0])):
-<<<<<<< HEAD
-                    px = self.origin[0]+i
-                    py = self.origin[1]+j
-                    self.in_polygon[i][j] = shapely_polygon.contains(Point(px, py))     
-=======
                     px = int(self.origin[0]+i)
                     py = int(self.origin[1]+j)
                     self.in_polygon[i][j] = self.shapely_polygon.contains(Point(px, py))
@@ -94,7 +75,6 @@
             path = self.get_path()
 
             self.path = LineString([n for n in path.nodes])
->>>>>>> f34b14c8
                     
         np.copyto(self.np_curr_loc, curr_loc.coordinates, casting='unsafe')
         np.copyto(self.np_target, target.coordinates, casting='unsafe')
@@ -108,12 +88,9 @@
 
         best_shot = (0,0)
         max_metric = 0
-<<<<<<< HEAD
-=======
         best_perc_of_path = 0
 
         self.perc_of_path_comp = self.percentage_completed(Point(curr_loc.x,curr_loc.y))
->>>>>>> f34b14c8
 
         for distance in np.linspace(max_distance, max_distance / self.n_distances, num=self.n_distances):
             for angle in np.linspace(target_angle-self.angle_offset, target_angle+self.angle_offset, num=self.n_angles):
@@ -121,43 +98,12 @@
                 conf = self.est_shot_conf(distance, angle)
                 
                 p = self.np_curr_loc + distance * np.array([np.cos(angle), np.sin(angle)])
-<<<<<<< HEAD
-                target_dist = np.linalg.norm(self.np_target - p)
-                
-                metric = self.compute_metric(conf, target_dist)
-=======
                 
                 metric, perc_of_path = self.compute_metric(Point(p), conf)
->>>>>>> f34b14c8
 
                 if metric > max_metric:
                     max_metric = metric
                     best_shot = (distance, angle)
-<<<<<<< HEAD
-
-        distance = (required_dist/roll_factor)
-        if distance < (200+self.skill)*0.75:
-
-            if distance < 20:
-                distance *= 1.10
-            else:
-                distance *= 1.05
-
-            conf = self.est_shot_conf(distance, target_angle)
-            metric = self.compute_metric(conf, 0)
-
-            if metric > max_metric:
-                max_metric = metric
-                best_shot = (distance, target_angle)
-
-        print('shot', best_shot)
-        return best_shot
-
-    def compute_metric(self, conf, target_dist):
-        return conf**3 / (target_dist+0.00001)
-
-    def est_shot_conf(self, distance: float, angle: float, n_tries: int = 60):
-=======
                     best_perc_of_path = perc_of_path
 
         distance = (required_dist/roll_factor)
@@ -209,7 +155,6 @@
         return (k1 * conf) * (k2 * (perc_of_path_comp - self.perc_of_path_comp)) / (k3 * dist_to_line+0.00001), perc_of_path_comp
 
     def est_shot_conf(self, distance: float, angle: float, n_tries: int = 50):
->>>>>>> f34b14c8
         start_time = time()
         n_valid = 0
 
@@ -251,11 +196,7 @@
                 np.copyto(landing_point, self.np_curr_loc)
                 np.copyto(final_point, self.np_curr_loc)
 
-<<<<<<< HEAD
-            if self.line_segment_in_polygon(landing_point, final_point, n_points_on_seg=5):
-=======
             if self.line_segment_in_polygon(landing_point, final_point, n_points_on_seg=4):
->>>>>>> f34b14c8
                 n_valid += 1
 
         # t = time() - start_time
@@ -263,11 +204,7 @@
         return n_valid / n_tries
 
     # Approx line-seg polygon intersection by checking points along the segment are inside polygon
-<<<<<<< HEAD
-    def line_segment_in_polygon(self, p1, p2, n_points_on_seg):
-=======
     def line_segment_in_polygon(self, p1, p2, n_points_on_seg, exact=False):
->>>>>>> f34b14c8
         direction = np.empty(2)
         temp = np.empty(2)
         p = np.empty(2)
@@ -276,19 +213,12 @@
         for i in np.linspace(0, 1, num=n_points_on_seg):
             np.multiply(i, direction, out=temp)
             np.add(p1, temp, out=p)
-<<<<<<< HEAD
-            if not self.point_in_polygon(p):
-=======
             if (exact and not self.shapely_polygon.contains(Point(p[0], p[1]))) or (not exact and not self.point_in_polygon(p)):
->>>>>>> f34b14c8
                 return False
         return True
 
     def point_in_polygon(self, p):
         x,y = int(p[0])-self.origin[0],int(p[1])-self.origin[1]
-<<<<<<< HEAD
-        return 0<=x<len(self.in_polygon) and 0<=y<len(self.in_polygon[0]) and self.in_polygon[x][y]
-=======
         return 0<=x<len(self.in_polygon) and 0<=y<len(self.in_polygon[0]) and self.in_polygon[x][y]
 
     def compute_graph_nodes(self, golf_map: sympy.Polygon):
@@ -356,5 +286,4 @@
                 graph.add_edge(self.nodes[j], self.nodes[i], d)
 
         path = find_path(graph, (self.current_loc[0], self.current_loc[1]), (self.target[0], self.target[1]))
-        return path
->>>>>>> f34b14c8
+        return path