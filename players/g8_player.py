--- conflicted
+++ resolved
@@ -231,19 +231,11 @@
 
     @functools.lru_cache()
     def _max_ddist_ppf(self, conf: float):
-<<<<<<< HEAD
         return self.max_ddist.ppf(0.05)
 
     @functools.lru_cache()
     def _max_sand_ddist_ppf(self, conf: float):
         return self.max_sand_ddist.ppf(0.05)
-=======
-        return self.max_ddist.ppf(0.5)
-
-    @functools.lru_cache()
-    def _max_sand_ddist_ppf(self, conf: float):
-        return self.max_sand_ddist.ppf(0.5)
->>>>>>> c172e95b
 
     def reachable_point(self, current_point: Tuple[float, float], target_point: Tuple[float, float], conf: float) -> bool:
         """Determine whether the point is reachable with confidence [conf] based on our player's skill"""
