import numpy as np
import sympy
import logging
from typing import Tuple
from shapely.geometry import shape, Polygon, LineString , Point
from sympy import Point2D
import math
import matplotlib.pyplot as plt
import constants
import heapq



class Cell:
    def __init__(self,point, target, actual_cost,previous ):
        self.point = point
        self.heuristic_cost = np.linalg.norm(np.array(target).astype(float) - np.array(self.point).astype(float))
        self.actual_cost = actual_cost
        self.previous = previous
    
    def total_cost(self):
        return self.heuristic_cost + self.actual_cost

    def __lt__(self, other):
        return self.total_cost() < other.total_cost()

    def __eq__(self, other):
        return self.point == other.point
    def __hash__(self):
        return hash(self.point)
    


class Player:
    def __init__(self, skill: int, rng: np.random.Generator, logger: logging.Logger) -> None:
        """Initialise the player with given skill.

        Args:
            skill (int): skill of your player
            rng (np.random.Generator): numpy random number generator, use this for same player behvior across run
            logger (logging.Logger): logger use this like logger.info("message")
        """
        self.skill = skill
        self.rng = rng
        self.logger = logger
        self.centers =[]
        self.centerset =set()
        self.centers2 = []
        self.target = (0,0)
        self.turns = 0
        self.map = None
        self.map_shapely =None
        self.initial_path = []
    def point_inside_polygon(self,poly, p) -> bool:
    # http://paulbourke.net/geometry/polygonmesh/#insidepoly
        n = len(poly)
        inside = False
        p1 = poly[0]
        for i in range(1, n + 1):
            p2 = poly[i % n]
            if min(p1.y, p2.y) < p.y <= max(p1.y, p2.y) and p.x <= max(p1.x, p2.x) and p1.x != p2.y:
                xints = (p.y - p1.y) * (p2.x - p1.x) / (p2.y - p1.y) + p1.x
                if p1.x == p2.x or p.x <= xints:
                    inside = not inside
            p1 = p2
        return inside
        
    def segmentize_map(self, golf_map ):
        x_min, y_min = float('inf'), float('inf')
        x_max, y_max = float('-inf'), float('-inf')
        for point in golf_map.vertices:
            x = float(point.x)
            y = float(point.y)
            x_min = min(x, x_min)
            x_max = max(x, x_max)
            y_min = min(y, y_min)
            y_max = max(y, y_max)
        area_length = 5
        beginx = x_min
        beginy = y_min
        endx = x_max
        endy = y_max
        node_centers = []
        node_centers2 =[]   
        for i in range(int(beginx), int(endx), area_length):
            tmp = []    
            for j in range(int(beginy), int(endy), area_length):
                representative_point = Point2D(i,j)
                #maybe if its not in the polygon check points around in order to use those
                if self.point_inside_polygon(golf_map.vertices,sympy.geometry.Point2D(i , j)):
                    tmp.append(representative_point)
                    node_centers.append(representative_point)
                    self.centerset.add((i,j))
                else:
                    tmp.append(None)
            node_centers2.append(tmp)
        self.centers = node_centers
        self.centers2 = node_centers2

   
        
    def is_safe(self, d, angle, start_point,confidence_level=1):
        #to do add confidence bounds
<<<<<<< HEAD
        angle_2std = ((1/(self.skill)))
        distance_2std = (d/self.skill)
=======
        angle_2std = ((1/(2*self.skill)))*(confidence_level)
        distance_2std = (d/self.skill)*(confidence_level)
>>>>>>> 3706d9ce
        min_distance = d-distance_2std
        max_distance = d+(d*0.1)+distance_2std
        begin_line1 = (start_point.x + (min_distance)*math.cos(angle - angle_2std ), start_point.y + (min_distance)*math.sin(angle -angle_2std ))
        begin_line2 = (start_point.x + (min_distance)*math.cos(angle + angle_2std), start_point.y + (min_distance)*math.sin(angle + angle_2std))
        end_line1 = (start_point.x + (max_distance)*math.cos(angle - angle_2std ), start_point.y + (max_distance)*math.sin(angle - angle_2std))
        end_line2 = (start_point.x + (max_distance)*math.cos(angle + angle_2std ), start_point.y + (max_distance)*math.sin(angle + angle_2std))
        L1 = LineString([Point(begin_line1), Point(end_line1)])
        L2 = LineString([Point(begin_line2), Point(end_line2)])
        check1 = L1.within(self.map_shapely)
        check2 = L2.within(self.map_shapely)
        # xs=[]
        # ys=[]
        # step = 2*angle_2std/4
        # angles = [angle - angle_2std +step , angle - angle_2std +2*step ,angle - angle_2std +3*step ]
        # p = []
        # for a in angles:
        #     x = start_point.x + max_distance * math.cos(a)
        #     y = start_point.y + max_distance * math.sin(a)
        #     p.append(Point2D(x,y))

        # for a in reversed(angles):
        #     x = start_point.x + min_distance * math.cos(a)
        #     y = start_point.y + min_distance * math.sin(a)
        #     p.append(Point2D(x,y))
        # contains =0
        # for i in p:
        #     if(self.point_inside_polygon(self.map.vertices, i)):
        #         contains +=1
        if (check1 &   check2):
            return 1
        else:
            return 0



    def is_neighbour(self, curr_loc, target_loc):
        current_point = curr_loc
        target_point = target_loc
        current_point = np.array(current_point).astype(float)
        target_point = np.array(target_point).astype(float)
        max_dist = 200 + self.skill
        required_dist = np.linalg.norm(current_point - target_point)
        angle = sympy.atan2(target_point[1] - current_point[1], target_point[0] - current_point[0])
        #is reachable
        if (np.linalg.norm(current_point - target_point) < max_dist):
            #is safe to land
            #if(Point2D(self.target).equals(Point2D(target_loc))):
                #return 1
            if (self.is_safe(required_dist,angle,Point2D(curr_loc))):
                return 1
            else:
                return 0
            #return 1
        else:
            return 0

    def adjacent_cells(self, point, closedSet):
        neighbours = []
        if self.is_neighbour(point, self.target):
            print('target close!')
            yield (self.target)
        for center in self.centers:
            if center.equals(Point2D(point)):
                continue
            if tuple(center) in closedSet:
                continue
            if self.is_neighbour(point, center):
                neighbours.append( tuple(center))
                yield tuple(center)

  
    def aStar( self, current, end):
        self.initial_path =[]
        cur_loc = tuple(current)
        current = Cell(cur_loc, self.target, 0.0 , cur_loc )
        openSet = set()
        node_dict = {}
        node_dict[(cur_loc)] = 0.0
        openHeap = []
        closedSet = set()
        openSet.add(cur_loc)
        openHeap.append(current)
        while len(openHeap)>0:
            next_pointC = heapq.heappop(openHeap)
            next_point = next_pointC.point
            print(next_point)
            #reached the goal
            if np.linalg.norm(np.array(self.target).astype(float) - np.array(next_point).astype(float)) <= 5.4 / 100.0:
                while next_pointC.previous.point != cur_loc:
                    self.initial_path.append(next_pointC.point)
                    next_pointC = next_pointC.previous
                self.initial_path.reverse()
                return next_pointC.point
            openSet.remove(next_point)
            closedSet.add(next_point)
            neighbours = self.adjacent_cells(next_point, closedSet)
            for n in neighbours :
                if n not in closedSet:
                    cell = Cell(n, self.target, next_pointC.actual_cost +1 , next_pointC)
                    if n not in openSet and (next_pointC.actual_cost +1 <=10 - self.turns):
                        if (n not in node_dict or cell.total_cost() < node_dict(n)):
                            openSet.add(n)
                            node_dict[n] = cell.total_cost()
                            heapq.heappush(openHeap, cell )
        return []




    def play(self, score: int, golf_map: sympy.Polygon, target: sympy.geometry.Point2D, curr_loc: sympy.geometry.Point2D, prev_loc: sympy.geometry.Point2D, prev_landing_point: sympy.geometry.Point2D, prev_admissible: bool) -> Tuple[float, float]:
        """Function which based n current game state returns the distance and angle, the shot must be played 

        Args:
            score (int): Your total score including current turn
            golf_map (sympy.Polygon): Golf Map polygon
            target (sympy.geometry.Point2D): Target location
            curr_loc (sympy.geometry.Point2D): Your current location
            prev_loc (sympy.geometry.Point2D): Your previous location. If you haven't played previously then None
            prev_landing_point (sympy.geometry.Point2D): Your previous shot landing location. If you haven't played previously then None
            prev_admissible (bool): Boolean stating if your previous shot was within the polygon limits. If you haven't played previously then None

        Returns:
            Tuple[float, float]: Return a tuple of distance and angle in radians to play the shot
        """
        if (prev_loc == None):
            
            self.segmentize_map(golf_map)
            self.target = tuple(target)
            self.map = golf_map
            shape_map = golf_map.vertices 
            self.map_shapely = Polygon(shape_map)
        if(self.turns>0):
            next_point = self.initial_path[0] if len(self.initial_path)>0 else self.target
            print(next_point)
            if len(self.initial_path)>0:
                del self.initial_path[0]
            required_dist = curr_loc.distance(next_point)
            print(required_dist)
            angle = sympy.atan2(next_point[1] - curr_loc.y, next_point[0] - curr_loc.x)
            if (self.is_safe(required_dist,angle,curr_loc) and required_dist<=200+self.skill):
                self.turns = self.turns +1  
                if (next_point[1] == self.target[1] and next_point[0] == self.target[0]):
                    if(required_dist>20):
                        required_dist = 0.9*required_dist
                return (required_dist, angle)
            else:
                next_point = self.aStar(curr_loc, target )
                required_dist = curr_loc.distance(next_point)
                angle = sympy.atan2(next_point[1] - curr_loc.y, next_point[0] - curr_loc.x)
                if (next_point[1] == self.target[1] and next_point[0] == self.target[0]):
                    if(required_dist>20):
                        required_dist = 0.9*required_dist

                self.turns = self.turns +1  
                return (required_dist, angle)
        else:
            next_point = self.aStar(curr_loc, target )
            print(next_point[0])
            required_dist = curr_loc.distance(next_point)
            angle = sympy.atan2(next_point[1] - curr_loc.y, next_point[0] - curr_loc.x)
            if (next_point[1] == self.target[1] and next_point[0] == self.target[0]):
                if(required_dist>20):
                    required_dist = 0.9*required_dist

            self.turns = self.turns +1  
            print(next_point)
            return (required_dist, angle)<|MERGE_RESOLUTION|>--- conflicted
+++ resolved
@@ -101,13 +101,8 @@
         
     def is_safe(self, d, angle, start_point,confidence_level=1):
         #to do add confidence bounds
-<<<<<<< HEAD
-        angle_2std = ((1/(self.skill)))
-        distance_2std = (d/self.skill)
-=======
         angle_2std = ((1/(2*self.skill)))*(confidence_level)
         distance_2std = (d/self.skill)*(confidence_level)
->>>>>>> 3706d9ce
         min_distance = d-distance_2std
         max_distance = d+(d*0.1)+distance_2std
         begin_line1 = (start_point.x + (min_distance)*math.cos(angle - angle_2std ), start_point.y + (min_distance)*math.sin(angle -angle_2std ))
