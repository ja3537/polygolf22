--- conflicted
+++ resolved
@@ -2,7 +2,6 @@
 import sympy
 import logging
 from typing import Tuple
-<<<<<<< HEAD
 from shapely.geometry import shape, Polygon, LineString , Point
 from sympy import Point2D
 import math
@@ -32,21 +31,7 @@
     
 
 
-=======
-def point_inside_polygon(poly, p) -> bool:
-    # http://paulbourke.net/geometry/polygonmesh/#insidepoly
-    n = len(poly)
-    inside = False
-    p1 = poly[0]
-    for i in range(1, n + 1):
-        p2 = poly[i % n]
-        if min(p1.y, p2.y) < p.y <= max(p1.y, p2.y) and p.x <= max(p1.x, p2.x) and p1.x != p2.y:
-            xints = (p.y - p1.y) * (p2.x - p1.x) / (p2.y - p1.y) + p1.x
-            if p1.x == p2.x or p.x <= xints:
-                inside = not inside
-        p1 = p2
-    return inside
->>>>>>> 92190a2b
+
 class Player:
     def __init__(self, skill: int, rng: np.random.Generator, logger: logging.Logger) -> None:
         """Initialise the player with given skill.
@@ -59,7 +44,6 @@
         self.skill = skill
         self.rng = rng
         self.logger = logger
-<<<<<<< HEAD
         self.centers =[]
         self.centerset =set()
         self.centers2 = []
@@ -223,7 +207,6 @@
 
 
 
-=======
         self.maplimit = None
         self.modified_goal = None
         self.modified_start = None
@@ -281,9 +264,7 @@
                         path.append(sympy.geometry.Point2D(current[0]*self.unit*1.0,current[1]*self.unit*1.0))
                         break
         path.reverse()
->>>>>>> 92190a2b
-
-        self.shortest_path = path
+
     def play(self, score: int, golf_map: sympy.Polygon, target: sympy.geometry.Point2D, curr_loc: sympy.geometry.Point2D, prev_loc: sympy.geometry.Point2D, prev_landing_point: sympy.geometry.Point2D, prev_admissible: bool) -> Tuple[float, float]:
         """Function which based n current game state returns the distance and angle, the shot must be played 
 
@@ -299,7 +280,6 @@
         Returns:
             Tuple[float, float]: Return a tuple of distance and angle in radians to play the shot
         """
-<<<<<<< HEAD
         if (prev_loc == None):
             
             self.segmentize_map(golf_map)
@@ -321,27 +301,3 @@
         self.turns = self.turns +1  
         print(next_point)
         return (required_dist, angle)
-=======
-        if self.maplimit == None:
-            self.generate_grid(golf_map,target,curr_loc,self.unit)
-            self.generate_shortest_path(golf_map)
-
-
-
-        required_dist = curr_loc.distance(target)
-        roll_factor = 1.1
-        if required_dist < 20:
-            roll_factor  = 1.0
-            distance = required_dist
-            angle = sympy.atan2(target.y - curr_loc.y, target.x - curr_loc.x)
-            return (distance, angle)
-        else:
-            next_point = target
-            for point in self.shortest_path:
-                if curr_loc.distance(point) <= 200 + self.skill - 2*(200 + self.skill)/self.skill:
-                    next_point = point
-            distance = curr_loc.distance(next_point)
-            angle = sympy.atan2(next_point.y - curr_loc.y, next_point.x - curr_loc.x)
-            return (distance, angle)
-
->>>>>>> 92190a2b
