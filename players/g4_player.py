--- conflicted
+++ resolved
@@ -4,13 +4,10 @@
 import functools
 import sympy
 import logging
-<<<<<<< HEAD
-from typing import Tuple, List
-=======
 import heapq
 from scipy import stats as scipy_stats
 from typing import Tuple
->>>>>>> 41bb82b6
+
 
 from typing import Tuple, Iterator, List, Union
 from sympy.geometry import Polygon, Point2D
@@ -184,9 +181,6 @@
         self.num_trials = 1000
         self.prev_loc = None
 
-<<<<<<< HEAD
-    def play(self, score: int, golf_map: sympy.Polygon, target: sympy.geometry.Point2D, sand_traps: List[sympy.geometry.Point2D], curr_loc: sympy.geometry.Point2D, prev_loc: sympy.geometry.Point2D, prev_landing_point: sympy.geometry.Point2D, prev_admissible: bool) -> Tuple[float, float]:
-=======
     def _initialize_map_points(self, goal: Tuple[float, float], golf_map: Polygon, sand_traps):
         # Storing the points as numpy array
         np_map_points = [goal]
@@ -355,7 +349,6 @@
         return None
 
     def play(self, score: int, golf_map: sympy.Polygon, target: sympy.geometry.Point2D, sand_traps: list[sympy.Polygon], curr_loc: sympy.geometry.Point2D, prev_loc: sympy.geometry.Point2D, prev_landing_point: sympy.geometry.Point2D, prev_admissible: bool) -> Tuple[float, float]:
->>>>>>> 41bb82b6
         """Function which based n current game state returns the distance and angle, the shot must be played
 
         Args:
