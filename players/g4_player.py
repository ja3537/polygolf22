--- conflicted
+++ resolved
@@ -168,11 +168,8 @@
         self.mode = 'a_star'  # 'greedy'
         self.prev_rv = None
 
-<<<<<<< HEAD
         self.roll_into_sand = set()
-=======
         start = time.time()
->>>>>>> 7f47f8cd
 
         # Cached data
         max_dist = 200 + self.skill
@@ -316,7 +313,6 @@
         # No path available
         return None
 
-<<<<<<< HEAD
     def fix_up_rolling_in_sand(self, curr, target, conf):
         distance = np.linalg.norm(np.array(curr) - np.array(target))
         cx, cy = curr
@@ -331,11 +327,9 @@
 
 
     def next_target(self, curr_loc: Tuple[float, float], goal: Point2D, conf: float, score=0) -> Union[None, Tuple[float, float]]:
-=======
-    def next_target(self, curr_loc: Tuple[float, float], goal: Point2D, conf: float) -> Union[None, Tuple[float, float]]:
         # print("Starting next_target")
         start1 = time.time()
->>>>>>> 7f47f8cd
+        
         trapped = any([trap.contains_point(curr_loc) for trap in self.mpl_sand_polys])
         point_goal = float(goal.x), float(goal.y)
         heap = [ScoredPoint(curr_loc, point_goal, score, trapped=trapped)]
@@ -345,13 +339,11 @@
         visited = set()
         points_checked = 0
 
-<<<<<<< HEAD
         self.roll_into_sand = set()
-
-=======
+        
         count = []
         count2 = 0
->>>>>>> 7f47f8cd
+
         while len(heap) > 0:
             count2 += 1
             start2 = time.time()
