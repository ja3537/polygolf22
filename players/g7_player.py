import os
import pickle
import numpy as np
import sympy
import logging
import math
from typing import Tuple
<<<<<<< HEAD
from shapely.geometry import Polygon, Point
=======
from shapely.geometry import Polygon, Point, LineString
>>>>>>> f34b14c8
import shapely.affinity
from collections import defaultdict
class Player:
    def __init__(self, skill: int, rng: np.random.Generator, logger: logging.Logger, golf_map: sympy.Polygon, start: sympy.geometry.Point2D, target: sympy.geometry.Point2D, map_path: str, precomp_dir: str) -> None:
        """Initialise the player with given skill.

        Args:
            skill (int): skill of your player
            rng (np.random.Generator): numpy random number generator, use this for same player behvior across run
            logger (logging.Logger): logger use this like logger.info("message")
            golf_map (sympy.Polygon): Golf Map polygon
            start (sympy.geometry.Point2D): Start location
            target (sympy.geometry.Point2D): Target location
            map_path (str): File path to map
            precomp_dir (str): Directory path to store/load precomputation
        """
        # # if depends on skill
        # precomp_path = os.path.join(precomp_dir, "{}_skill-{}.pkl".format(map_path, skill))
        # # if doesn't depend on skill
        # precomp_path = os.path.join(precomp_dir, "{}.pkl".format(map_path))
        
        # # precompute check
        # if os.path.isfile(precomp_path):
        #     # Getting back the objects:
        #     with open(precomp_path, "rb") as f:
        #         self.obj0, self.obj1, self.obj2 = pickle.load(f)
        # else:
        #     # Compute objects to store
        #     self.obj0, self.obj1, self.obj2 = _

        #     # Dump the objects
        #     with open(precomp_path, 'wb') as f:
        #         pickle.dump([self.obj0, self.obj1, self.obj2], f)
        self.skill = skill
        self.rng = rng
        self.logger = logger
        self.logger.info(f'SKILL LEVEL: {self.skill}')
        self.grid = None 
        self.golf_map = None
        self.valueMap = defaultdict(lambda: float('inf'))
        self.graph = {}
        self.angle_std = math.sqrt(1/(2 * skill))

    def create_grid(self, polygon):
        self.grid = []
        self.golf_map, bounding_box = PolygonUtility.convert_sympy_to_shapely(polygon)
        minX, minY, maxX, maxY = bounding_box
        granularity = 15
        for x in range(math.floor(minX), math.ceil(maxX + 1), granularity):
            for y in range(math.floor(minY), math.ceil(maxY + 1), granularity):
                p = Point(x,y)
                if self.golf_map.contains(p):
                    # self.logger.info((x,y))
                    self.grid.append(p)

    def risk_estimation(self, point, target, distance):
        distance_variance = distance/self.skill
        distance_std = math.sqrt(distance_variance)

        base_angle = sympy.atan2(target.y - point.y, target.x - point.x)
        risk_object = Point(target.x, target.y).buffer(2 * distance_std)
        weights = [-1.5, -1, 0.5, 0.5, 1, 1.5]
        for weight in weights:
            angle = base_angle + weight * self.angle_std
            new_target = Point(point.x + distance * math.cos(angle),
                               point.y + distance * math.sin(angle))
            new_circle = Point(new_target.x, new_target.y).buffer(2 * distance_std)
            risk_object = risk_object.union(new_circle)
<<<<<<< HEAD

        risk_object_area = risk_object.area
        land_area = self.golf_map.intersection(risk_object).area
        risk = 1 - round((land_area/risk_object_area), 7)

        return risk

    def value_estimation(self, target):
        ALPHA = ((-1/3) * (self.skill - 10) + 70) / 100
        not_visited = set([PolygonUtility.point_hash(p) for p in self.grid])
        def assign_value_est(t:Point, v):
=======

        risk_object_area = risk_object.area
        land_area = self.golf_map.intersection(risk_object).area

        risk = 1 / (round((land_area/risk_object_area), 7) + 1e-7)

        return risk - 1

    def check_putt(self, p, t):
        line = LineString([p, t])
        return self.golf_map.contains(line)

    def value_estimation(self, target):
        ALPHA = ((-1/3) * (self.skill - 10) + 70) / 100
        not_visited = set([PolygonUtility.point_hash(p) for p in self.grid])
        def assign_value_est(t:Point, v, isTarget = False):
>>>>>>> f34b14c8
            # generate a circle around the target
            circle = Point(t.x, t.y).buffer(200 + self.skill)
            coveredPoints = []
            for point in self.grid:
                tgs = self.test_greedy_shot(point, t)
                possible_distance = circle.contains(point)
                if tgs and possible_distance: 
                    # alpha(risk) + (1-alpha)(ve)
                    distance_to = point.distance(t)
<<<<<<< HEAD
                    ph = PolygonUtility.point_hash(point)
                    adjusted_value = distance_to / 300 + 1
=======
                    adjusted_value = min(2, (200 + self.skill)/distance_to)
                    if isTarget and distance_to < 20:
                        if not self.check_putt(point, t):
                            continue
                        else:
                            adjusted_value -= 0.5
                    ph = PolygonUtility.point_hash(point)
                    # Reward is inversely proportional to distance, with an upper limit of 2
>>>>>>> f34b14c8
                    if ((1-ALPHA) * adjusted_value + v >= self.valueMap[ph]): 
                        continue
                    value_estimate = ALPHA * self.risk_estimation(point, t, distance_to) + (1 - ALPHA) * adjusted_value + v
                    if value_estimate < self.valueMap[ph]:
                        self.valueMap[ph] = value_estimate
                        self.graph[ph] = t
                    if ph in not_visited:
                        not_visited.remove(ph)
                        coveredPoints.append((point, self.valueMap[ph]))
            return sorted(coveredPoints, key = lambda x: x[1])
<<<<<<< HEAD
        best_locations = assign_value_est(target, 0)
=======
        best_locations = assign_value_est(target, 0, isTarget = True)
>>>>>>> f34b14c8
        while len(best_locations) > 0:
            newBest = []
            self.logger.info(len(not_visited))
            for point, value in best_locations:
                if len(not_visited) == 0:
                    break
                newBest.extend(assign_value_est(point, value))
            best_locations = sorted(newBest, key = lambda x: x[1])
<<<<<<< HEAD
        '''
        self.logger.info('graph:')
        for key, value in sorted(self.graph.items(), key = lambda x: x[0]):
            self.logger.info((key, self.valueMap[key], PolygonUtility.point_hash(value)))
        '''
=======
        # self.logger.info('graph:')
        # for key, value in sorted(self.graph.items(), key = lambda x: x[0]):
        #   self.logger.info((key, self.valueMap[key], PolygonUtility.point_hash(value)))
            
>>>>>>> f34b14c8
    def get_location_from_shot(self, distance, angle, curr_loc):
        # angle is in rads
        y_delta = distance * math.sin(angle) 
        x_delta = distance * math.cos(angle)
        new_x = curr_loc.x + x_delta
        new_y = curr_loc.y + y_delta
        return Point(new_x, new_y)

<<<<<<< HEAD
    def check_shot(self, distance, angle, curr_loc, roll_factor):
        final_location = self.get_location_from_shot(distance * roll_factor, angle, curr_loc)
        drop_location = self.get_location_from_shot(distance, angle, curr_loc)
        return self.golf_map.contains(final_location) and self.golf_map.contains(drop_location)

    def check_putt(self, distance, angle, curr_loc, roll_factor):
        location_1 = self.get_location_from_shot(distance * 1/4, angle, curr_loc)
        location_2 = self.get_location_from_shot(distance * 1/2, angle, curr_loc)
        location_3 = self.get_location_from_shot(distance * 3/4, angle, curr_loc)
        return self.golf_map.contains(location_1) and self.golf_map.contains(location_2) and self.golf_map.contains(location_3)

    def get_greedy_shot(self, point, target):
        dist = point.distance(target)
        roll_factor = 1.0 if dist < 20 else 1.1
        angle = sympy.atan2(target.y - point.y, target.x - point.x)
        shoot_distance = dist/roll_factor
        new_shot = (shoot_distance, angle)
        # new_shot = (shoot_distance + sqrt(dist/self.skill), angle)
        if roll_factor == 1.0:
            # exact distance
            self.check_putt(*new_shot, point, roll_factor)
            # overshooting distance
            # self.check_putt(*new_shot, point, roll_factor)
        return new_shot, roll_factor

    def test_greedy_shot(self, point, target):
        shot, roll_factor = self.get_greedy_shot(point, target)
        return self.check_shot(*shot, point, roll_factor)
 
    def find_shot(self, distance, angle, curr_loc, target, roll_factor, golf_map):
=======
    def check_shot(self, distance, angle, curr_loc):
        roll_factor = 1.0 if distance < 20 else 1.1
        final_location = self.get_location_from_shot(distance * roll_factor, angle, curr_loc)
        drop_location = self.get_location_from_shot(distance, angle, curr_loc)
        return self.golf_map.contains(final_location) and self.golf_map.contains(drop_location)
    '''
    def check_putt(self, distance, angle, curr_loc, roll_factor):
        location_1 = self.get_location_from_shot(distance * 1/4, angle, curr_loc)
        location_2 = self.get_location_from_shot(distance * 1/2, angle, curr_loc)
        location_3 = self.get_location_from_shot(distance * 3/4, angle, curr_loc)
        return self.golf_map.contains(location_1) and self.golf_map.contains(location_2) and self.golf_map.contains(location_3)
    '''
    def get_greedy_shot(self, point, target):
        dist = point.distance(target)
        roll_factor = 1.0 if dist < 20 else 1.1
        angle = sympy.atan2(target.y - point.y, target.x - point.x)
        shoot_distance = dist/roll_factor
        new_shot = (shoot_distance, angle)
        return new_shot

    def test_greedy_shot(self, point, target):
        shot = self.get_greedy_shot(point, target)
        return self.check_shot(*shot, point)
 
    def find_shot(self, distance, angle, point, isPutt = False):
>>>>>>> f34b14c8
        # if roll_factor is less than 1.1, it's a putt
        min_distance_threshold = (200 + self.skill) * 0.3
        if (distance < min_distance_threshold and not isPutt):           
            return (None, None)
        if self.check_shot(distance, angle, point):
            return (distance, angle)
        else:
            self.logger.info(f'shot {distance} {angle} not viable')
            return self.find_shot(distance - 10, angle, point, isPutt)

    def emergency_shot(self, point, target, isPutt):
        distance, angle = self.get_greedy_shot(point, target)
        new_distance, new_angle = self.find_shot(distance, angle, point, isPutt)
        angle_adjusted = sympy.pi/18
        while new_distance == None:
            new_distance, new_angle = self.find_shot(distance, angle+angle_adjusted, point, isPutt)
            if new_distance == None:
                new_distance, new_angle = self.find_shot(distance, angle-angle_adjusted, point, isPutt)
            angle_adjusted += sympy.pi/18
            if angle_adjusted == sympy.pi:
                print("Edge Case Hitted: Cannot find angle to shoot more than 0.5 of max distance.")
                break
        return new_distance, new_angle

    def play(self, score: int, golf_map: sympy.Polygon, target: sympy.geometry.Point2D, curr_loc: sympy.geometry.Point2D, prev_loc: sympy.geometry.Point2D, prev_landing_point: sympy.geometry.Point2D, prev_admissible: bool) -> Tuple[float, float]:
        """Function which based n current game state returns the distance and angle, the shot must be played 

        Args:
            score (int): Your total score including current turn
            golf_map (sympy.Polygon): Golf Map polygon
            target (sympy.geometry.Point2D): Target location
            curr_loc (sympy.geometry.Point2D): Your current location
            prev_loc (sympy.geometry.Point2D): Your previous location. If you haven't played previously then None
            prev_landing_point (sympy.geometry.Point2D): Your previous shot landing location. If you haven't played previously then None
            prev_admissible (bool): Boolean stating if your previous shot was within the polygon limits. If you haven't played previously then None

        Returns:
            Tuple[float, float]: Return a tuple of distance and angle in radians to play the shot
        """
        if not self.grid:
            self.create_grid(golf_map)
            self.value_estimation(Point(target.x, target.y))
        curr_loc_point = Point(curr_loc.x, curr_loc.y)
        minDistance, minPoint = float('inf'), None
        for point in self.graph.keys():
            pd = Point(point).distance(curr_loc_point) 
            if pd < minDistance:
                minDistance = pd
                minPoint = point
<<<<<<< HEAD
        
        toPoint = self.graph[minPoint]
        self.logger.info(f'{minPoint} to {toPoint.x},{toPoint.y}')
        shot, rf = self.get_greedy_shot(curr_loc_point, toPoint)
=======
        toPoint = self.graph[minPoint]
        shootToTarget = toPoint.x == target.x and toPoint.y == target.y
        self.logger.info(f'{minPoint} to {toPoint.x},{toPoint.y}')
        shot = self.get_greedy_shot(curr_loc_point, toPoint)
        if shot[0] < 20 and not shootToTarget:
            self.logger.info('TAKING EMERGENCY SHOT')
            return self.emergency_shot(curr_loc, target, shootToTarget)
>>>>>>> f34b14c8
        return shot

class PolygonUtility:

    @staticmethod
    def convert_sympy_to_shapely(sympy_polygon):
        '''
        return polygon + bounding box
        '''
        points = []
        maxX, minX = float('-inf'), float('inf') 
        maxY, minY = float('-inf'), float('inf')
        for p in sympy_polygon.vertices:
            floatX, floatY = float(p.x), float(p.y)
            maxX = max(maxX, floatX)
            minX = min(minX, floatX)
            maxY = max(maxY, floatY)
            minY = min(minY, floatY)
            points.append((p.x,p.y))
        return Polygon(points), (minX, minY, maxX, maxY)

    @staticmethod
    def point_hash(point):
        return (point.x, point.y)
<|MERGE_RESOLUTION|>--- conflicted
+++ resolved
@@ -5,11 +5,7 @@
 import logging
 import math
 from typing import Tuple
-<<<<<<< HEAD
-from shapely.geometry import Polygon, Point
-=======
 from shapely.geometry import Polygon, Point, LineString
->>>>>>> f34b14c8
 import shapely.affinity
 from collections import defaultdict
 class Player:
@@ -78,19 +74,6 @@
                                point.y + distance * math.sin(angle))
             new_circle = Point(new_target.x, new_target.y).buffer(2 * distance_std)
             risk_object = risk_object.union(new_circle)
-<<<<<<< HEAD
-
-        risk_object_area = risk_object.area
-        land_area = self.golf_map.intersection(risk_object).area
-        risk = 1 - round((land_area/risk_object_area), 7)
-
-        return risk
-
-    def value_estimation(self, target):
-        ALPHA = ((-1/3) * (self.skill - 10) + 70) / 100
-        not_visited = set([PolygonUtility.point_hash(p) for p in self.grid])
-        def assign_value_est(t:Point, v):
-=======
 
         risk_object_area = risk_object.area
         land_area = self.golf_map.intersection(risk_object).area
@@ -107,7 +90,6 @@
         ALPHA = ((-1/3) * (self.skill - 10) + 70) / 100
         not_visited = set([PolygonUtility.point_hash(p) for p in self.grid])
         def assign_value_est(t:Point, v, isTarget = False):
->>>>>>> f34b14c8
             # generate a circle around the target
             circle = Point(t.x, t.y).buffer(200 + self.skill)
             coveredPoints = []
@@ -117,10 +99,6 @@
                 if tgs and possible_distance: 
                     # alpha(risk) + (1-alpha)(ve)
                     distance_to = point.distance(t)
-<<<<<<< HEAD
-                    ph = PolygonUtility.point_hash(point)
-                    adjusted_value = distance_to / 300 + 1
-=======
                     adjusted_value = min(2, (200 + self.skill)/distance_to)
                     if isTarget and distance_to < 20:
                         if not self.check_putt(point, t):
@@ -129,7 +107,6 @@
                             adjusted_value -= 0.5
                     ph = PolygonUtility.point_hash(point)
                     # Reward is inversely proportional to distance, with an upper limit of 2
->>>>>>> f34b14c8
                     if ((1-ALPHA) * adjusted_value + v >= self.valueMap[ph]): 
                         continue
                     value_estimate = ALPHA * self.risk_estimation(point, t, distance_to) + (1 - ALPHA) * adjusted_value + v
@@ -140,11 +117,7 @@
                         not_visited.remove(ph)
                         coveredPoints.append((point, self.valueMap[ph]))
             return sorted(coveredPoints, key = lambda x: x[1])
-<<<<<<< HEAD
-        best_locations = assign_value_est(target, 0)
-=======
         best_locations = assign_value_est(target, 0, isTarget = True)
->>>>>>> f34b14c8
         while len(best_locations) > 0:
             newBest = []
             self.logger.info(len(not_visited))
@@ -153,18 +126,10 @@
                     break
                 newBest.extend(assign_value_est(point, value))
             best_locations = sorted(newBest, key = lambda x: x[1])
-<<<<<<< HEAD
-        '''
-        self.logger.info('graph:')
-        for key, value in sorted(self.graph.items(), key = lambda x: x[0]):
-            self.logger.info((key, self.valueMap[key], PolygonUtility.point_hash(value)))
-        '''
-=======
         # self.logger.info('graph:')
         # for key, value in sorted(self.graph.items(), key = lambda x: x[0]):
         #   self.logger.info((key, self.valueMap[key], PolygonUtility.point_hash(value)))
             
->>>>>>> f34b14c8
     def get_location_from_shot(self, distance, angle, curr_loc):
         # angle is in rads
         y_delta = distance * math.sin(angle) 
@@ -173,38 +138,6 @@
         new_y = curr_loc.y + y_delta
         return Point(new_x, new_y)
 
-<<<<<<< HEAD
-    def check_shot(self, distance, angle, curr_loc, roll_factor):
-        final_location = self.get_location_from_shot(distance * roll_factor, angle, curr_loc)
-        drop_location = self.get_location_from_shot(distance, angle, curr_loc)
-        return self.golf_map.contains(final_location) and self.golf_map.contains(drop_location)
-
-    def check_putt(self, distance, angle, curr_loc, roll_factor):
-        location_1 = self.get_location_from_shot(distance * 1/4, angle, curr_loc)
-        location_2 = self.get_location_from_shot(distance * 1/2, angle, curr_loc)
-        location_3 = self.get_location_from_shot(distance * 3/4, angle, curr_loc)
-        return self.golf_map.contains(location_1) and self.golf_map.contains(location_2) and self.golf_map.contains(location_3)
-
-    def get_greedy_shot(self, point, target):
-        dist = point.distance(target)
-        roll_factor = 1.0 if dist < 20 else 1.1
-        angle = sympy.atan2(target.y - point.y, target.x - point.x)
-        shoot_distance = dist/roll_factor
-        new_shot = (shoot_distance, angle)
-        # new_shot = (shoot_distance + sqrt(dist/self.skill), angle)
-        if roll_factor == 1.0:
-            # exact distance
-            self.check_putt(*new_shot, point, roll_factor)
-            # overshooting distance
-            # self.check_putt(*new_shot, point, roll_factor)
-        return new_shot, roll_factor
-
-    def test_greedy_shot(self, point, target):
-        shot, roll_factor = self.get_greedy_shot(point, target)
-        return self.check_shot(*shot, point, roll_factor)
- 
-    def find_shot(self, distance, angle, curr_loc, target, roll_factor, golf_map):
-=======
     def check_shot(self, distance, angle, curr_loc):
         roll_factor = 1.0 if distance < 20 else 1.1
         final_location = self.get_location_from_shot(distance * roll_factor, angle, curr_loc)
@@ -230,7 +163,6 @@
         return self.check_shot(*shot, point)
  
     def find_shot(self, distance, angle, point, isPutt = False):
->>>>>>> f34b14c8
         # if roll_factor is less than 1.1, it's a putt
         min_distance_threshold = (200 + self.skill) * 0.3
         if (distance < min_distance_threshold and not isPutt):           
@@ -280,12 +212,6 @@
             if pd < minDistance:
                 minDistance = pd
                 minPoint = point
-<<<<<<< HEAD
-        
-        toPoint = self.graph[minPoint]
-        self.logger.info(f'{minPoint} to {toPoint.x},{toPoint.y}')
-        shot, rf = self.get_greedy_shot(curr_loc_point, toPoint)
-=======
         toPoint = self.graph[minPoint]
         shootToTarget = toPoint.x == target.x and toPoint.y == target.y
         self.logger.info(f'{minPoint} to {toPoint.x},{toPoint.y}')
@@ -293,7 +219,6 @@
         if shot[0] < 20 and not shootToTarget:
             self.logger.info('TAKING EMERGENCY SHOT')
             return self.emergency_shot(curr_loc, target, shootToTarget)
->>>>>>> f34b14c8
         return shot
 
 class PolygonUtility:
