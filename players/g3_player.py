import numpy as np
import pandas as pd
import sympy
import random
import shapely.geometry, shapely.ops
import sklearn.cluster
import logging
<<<<<<< HEAD
from typing import Tuple, List
import matplotlib.pyplot as plt

POINTS_PER_REGION = 25

class Player:
=======
import matplotlib.pyplot as plt

from math import floor
import os
import pickle
import functools
import heapq
from scipy import stats as scipy_stats

from typing import Tuple, Iterator, List, Union
from sympy.geometry import Polygon, Point2D
from matplotlib.path import Path
from shapely.geometry import Polygon as ShapelyPolygon, Point as ShapelyPoint
from scipy.spatial.distance import cdist


POINTS_PER_REGION = 25

# Saved from earlier version of g3-2022 work
class TestPlayer:
>>>>>>> 0098e052
    def __init__(self, skill: int, rng: np.random.Generator, logger: logging.Logger, golf_map: sympy.Polygon, start: sympy.geometry.Point2D, target: sympy.geometry.Point2D, sand_traps: list[sympy.Polygon], map_path: str, precomp_dir: str) -> None:
        """Initialise the player with given skill.

        Args:
            skill (int): skill of your player
            rng (np.random.Generator): numpy random number generator, use this for same player behvior across run
            logger (logging.Logger): logger use this like logger.info("message")
            golf_map (sympy.Polygon): Golf Map polygon
            start (sympy.geometry.Point2D): Start location
            target (sympy.geometry.Point2D): Target location
            map_path (str): File path to map
            precomp_dir (str): Directory path to store/load precomputation
        """

        self.skill = skill
        self.rng = rng
        self.logger = logger

        self.shapely_map = shapely.geometry.Polygon(golf_map.vertices)
        self.shapely_sand_traps = [shapely.geometry.Polygon(st.vertices) for st in sand_traps]
        self.split_polygon(self.shapely_map, self.shapely_sand_traps, 50)
<<<<<<< HEAD


=======


>>>>>>> 0098e052
    def play(self, score: int, golf_map: sympy.Polygon, target: sympy.geometry.Point2D, sand_traps: list[sympy.Polygon], curr_loc: sympy.geometry.Point2D, prev_loc: sympy.geometry.Point2D, prev_landing_point: sympy.geometry.Point2D, prev_admissible: bool) -> Tuple[float, float]:
        """Function which based n current game state returns the distance and angle, the shot must be played

        Args:
            score (int): Your total score including current turn
            golf_map (sympy.Polygon): Golf Map polygon
            target (sympy.geometry.Point2D): Target location
            curr_loc (sympy.geometry.Point2D): Your current location
            prev_loc (sympy.geometry.Point2D): Your previous location. If you haven't played previously then None
            prev_landing_point (sympy.geometry.Point2D): Your previous shot landing location. If you haven't played previously then None
            prev_admissible (bool): Boolean stating if your previous shot was within the polygon limits. If you haven't played previously then None

        Returns:
            Tuple[float, float]: Return a tuple of distance and angle in radians to play the shot
        """

        required_dist = curr_loc.distance(target)
        roll_factor = 1.1
        if required_dist < 20:
            roll_factor  = 1.0
        distance = sympy.Min(200+self.skill, required_dist/roll_factor)
        angle = sympy.atan2(target.y - curr_loc.y, target.x - curr_loc.x)
        return (distance, angle)

<<<<<<< HEAD
    def split_polygon(self, golf_map: sympy.Polygon, sand_traps: List[shapely.geometry.Polygon], regions: int) -> List[shapely.geometry.Polygon]:
        """ Split a given Golf Map into regions of roughly equal size.
        Based on an algorithm described by Paul Ramsey: http://blog.cleverelephant.ca/2018/06/polygon-splitting.html

        Args:
            golf_map (shapely.geometry.Polygon): The Golf Map to split into equal sized regions
            sand_traps (shapely.geometry.Polygon): A list of Sand Traps contained within the Golf Map 
            regions (int): The number of roughly equal sized regions to split the map into

        Returns:
            List[shapely.geometry.Polygon]: Returns a list of polygons, each representing a roughly equal sized region of the given map

        """

        # Naively insert holes into the given map where there are sand traps
        golf_map_with_holes = shapely.geometry.Polygon(golf_map.exterior.coords, [list(st.exterior.coords) for st in sand_traps])

        # Generate random points within the bounds of the given map
        # (based on https://gis.stackexchange.com/questions/207731/generating-random-coordinates-in-multipolygon-in-python)
        points = []
        min_x, min_y, max_x, max_y = golf_map_with_holes.bounds
        while len(points) < POINTS_PER_REGION*regions:
            pt = shapely.geometry.Point(random.uniform(min_x, max_x), random.uniform(min_y, max_y))
            if golf_map_with_holes.contains(pt):
                points.append(pt)

        # Cluster the random points into groups using kmeans
        points_df = pd.DataFrame([[pt.x, pt.y] for pt in points], columns=['x', 'y'])
        kmeans = sklearn.cluster.KMeans(n_clusters=regions, init='k-means++').fit(points_df)

        # Generate a voronoi diagram from the centers of the generated regions
        center_points = shapely.geometry.MultiPoint(kmeans.cluster_centers_)
        regions = shapely.ops.voronoi_diagram(center_points)

        # Intersect the generated regions with the given map
        regions = [region.intersection(golf_map_with_holes) for region in regions.geoms]

        # Plot the random points, cluster centers, and voronoi regions
        plt.plot(*golf_map_with_holes.exterior.xy)
        plt.scatter([pt.x for pt in points], [pt.y for pt in points], s=5)
        plt.scatter([pt[0] for pt in kmeans.cluster_centers_], [pt[1] for pt in kmeans.cluster_centers_], color='red')
        for region in regions:
            plt.plot(*region.exterior.xy)
        plt.show()

        return regions
    
    def lable_cost( sand_traps: List[shapely.geometry.Polygon],evenly_split_map):
        #would take in the evenly_split map with the given region, and account for the sandtrap
=======
# Cached distribution
DIST = scipy_stats.norm(0, 1)
X_STEP = 5.0
Y_STEP = 5.0


@functools.lru_cache()
def standard_ppf(conf: float) -> float:
    return DIST.ppf(conf)


def result_point(distance: float, angle: float, current_point: Tuple[float, float]) -> Tuple[float, float]:
    cx, cy = current_point
    nx = cx + distance * np.cos(angle)
    ny = cy + distance * np.sin(angle)
    return nx, ny


def spread_points(current_point, angles: np.array, distance, reverse) -> np.array:
    curr_x, curr_y = current_point
    if reverse:
        angles = np.flip(angles)
    xs = np.cos(angles) * distance + curr_x
    ys = np.sin(angles) * distance + curr_y
    return np.column_stack((xs, ys))


def splash_zone(distance: float, angle: float, conf: float, skill: int, current_point: Tuple[float, float]) -> np.array:
    conf_points = np.linspace(1 - conf, conf, 5)
    distances = np.vectorize(standard_ppf)(conf_points) * (distance / skill) + distance
    angles = np.vectorize(standard_ppf)(conf_points) * (1/(2*skill)) + angle
    scale = 1.1
    if distance <= 20:
        scale = 1.0
    max_distance = distances[-1]*scale
    top_arc = spread_points(current_point, angles, max_distance, False)

    if distance > 20:
        min_distance = distances[0]
        bottom_arc = spread_points(current_point, angles, min_distance, True)
        return np.concatenate((top_arc, bottom_arc, np.array([top_arc[0]])))

    current_point = np.array([current_point])
    return np.concatenate((current_point, top_arc, current_point))


def poly_to_points(poly: ShapelyPolygon) -> Iterator[Tuple[float, float]]:
    x_min, y_min = float('inf'), float('inf')
    x_max, y_max = float('-inf'), float('-inf')
    for point in list(poly.exterior.coords):
        x = float(point[0])
        y = float(point[1])
        x_min = min(x, x_min)
        x_max = max(x, x_max)
        y_min = min(y, y_min)
        y_max = max(y, y_max)
    x_step = X_STEP
    y_step = Y_STEP

    x_current = x_min
    y_current = y_min
    while x_current < x_max:
        while y_current < y_max:
            yield float(x_current), float(y_current)
            y_current += y_step
        y_current = y_min
        x_current += x_step


def sympy_poly_to_mpl(sympy_poly: Polygon) -> Path:
    """Helper function to convert sympy Polygon to matplotlib Path object"""
    v = sympy_poly.vertices
    v.append(v[0])
    return Path(v, closed=True)


def sympy_poly_to_shapely(sympy_poly: Polygon) -> ShapelyPolygon:
    """Helper function to convert sympy Polygon to shapely Polygon object"""
    v = sympy_poly.vertices
    v.append(v[0])
    return ShapelyPolygon(v)


class ScoredPoint:
    """Scored point class for use in A* search algorithm"""
    def __init__(self, point: Tuple[float, float], goal: Tuple[float, float], actual_cost=float('inf'), previous=None, goal_dist=None, skill=50):
        self.point = point
        self.goal = goal

        self.previous = previous

        self._actual_cost = actual_cost
        if goal_dist is None:
            a = np.array(self.point)
            b = np.array(self.goal)
            goal_dist = np.linalg.norm(a - b)

        max_target_dist = 200 + skill
        max_dist = standard_ppf(0.99) * (max_target_dist / skill) + max_target_dist
        max_dist *= 1.10
        self._h_cost = goal_dist / max_dist

        self._f_cost = self.actual_cost + self.h_cost

    @property
    def f_cost(self):
        return self._f_cost

    @property
    def h_cost(self):
        return self._h_cost

    @property
    def actual_cost(self):
        return self._actual_cost

    def __lt__(self, other):
        return self.f_cost < other.f_cost

    def __eq__(self, other):
        return self.point == other.point
    
    def __hash__(self):
        return hash(self.point)
    
    def __repr__(self):
        return f"ScoredPoint(point = {self.point}, h_cost = {self.h_cost})"


def create_vornoi_regions(map: sympy.Polygon, region_num: int) -> List[shapely.geometry.Polygon]:
    points = []
    min_x, min_y, max_x, max_y = map.bounds
    # Generate a dense grid of points (0.5m spacing) within the bounds of a given map
    # Produces more homogenous regions with centroids almost exactly in the middle
    for x in np.arange(min_x, max_x, 0.1):
        for y in np.arange(min_y, max_y, 0.1):
            pt = shapely.geometry.Point(x, y)
            if map.contains(pt):  # and not combined_buffer_zones.contains(pt):
                points.append(pt)
    # Cluster the random points into groups using kmeans
    points_df = pd.DataFrame([[pt.x, pt.y] for pt in points], columns=['x', 'y'])
    kmeans = sklearn.cluster.KMeans(n_clusters=region_num, init='k-means++').fit(points_df)

    # Generate a voronoi diagram from the centers of the generated regions
    # center_points = shapely.geometry.MultiPoint(kmeans.cluster_centers_)
    center_points = shapely.geometry.MultiPoint(kmeans.cluster_centers_)
    regions = shapely.ops.voronoi_diagram(center_points, edges=False)

    # Intersect the generated regions with the given map
    regions = [region.intersection(map) for region in regions.geoms]
    return regions


def split_polygon(golf_map: sympy.Polygon, sand_traps: List[shapely.geometry.Polygon], region_num: int) -> List[shapely.geometry.Polygon]:
    """ Split a given Golf Map into regions of roughly equal size.
    Based on an algorithm described by Paul Ramsey: http://blog.cleverelephant.ca/2018/06/polygon-splitting.html

    Args:
        golf_map (shapely.geometry.Polygon): The Golf Map to split into equal sized regions
        sand_traps (shapely.geometry.Polygon): A list of Sand Traps contained within the Golf Map 
        regions (int): The number of roughly equal sized regions to split the map into

    Returns:
        List [
            List[(x,y)]: Returns a list of points representing centroids of polygons on the map
            Dict[coord tuple => [shapely.geometry.Polygon, string 's'|'g']]  Returns a dict with polygons
             and indication of whether or not the point is sand
        ]
    """

    # Naively insert holes into the given map where there are sand traps
    golf_map_with_holes = shapely.geometry.Polygon(golf_map.exterior.coords, [list(st.exterior.coords) for st in sand_traps])

    # Generate random points within the bounds of the given map
    # (based on https://gis.stackexchange.com/questions/207731/generating-random-coordinates-in-multipolygon-in-python)
    # while len(points) < POINTS_PER_REGION*regions:
    #     pt = shapely.geometry.Point(random.uniform(min_x, max_x), random.uniform(min_y, max_y))
    #     if golf_map_with_holes.contains(pt):
    #         points.append(pt)

    points = []
    min_x, min_y, max_x, max_y = golf_map_with_holes.bounds
    # Generate a dense grid of points (0.5m spacing) within the bounds of a given map
    # Produces more homogenous regions with centroids almost exactly in the middle
    for x in np.arange(min_x, max_x, 0.5):
        for y in np.arange(min_y, max_y, 0.5):
            pt = shapely.geometry.Point(x, y)
            if golf_map_with_holes.contains(pt):  # and not combined_buffer_zones.contains(pt):
                points.append(pt)
    # Cluster the random points into groups using kmeans
    points_df = pd.DataFrame([[pt.x, pt.y] for pt in points], columns=['x', 'y'])
    kmeans = sklearn.cluster.KMeans(n_clusters=region_num, init='k-means++').fit(points_df)

    # Generate a voronoi diagram from the centers of the generated regions
    # center_points = shapely.geometry.MultiPoint(kmeans.cluster_centers_)
    center_points = shapely.geometry.MultiPoint(kmeans.cluster_centers_)
    regions = shapely.ops.voronoi_diagram(center_points, edges=False)

    # Intersect the generated regions with the given map
    regions = [region.intersection(golf_map_with_holes) for region in regions.geoms]

    centroids_dict = {(region.centroid.x, region.centroid.y): [region, 'g'] for region in regions}

    # Find total and avg area
    total_area = 0
    for region in regions:
        # Could potentially perform some kind of check for area in comparison to 95% confidence interval here?
        total_area += region.area
    avg_area_centroid = total_area/len(regions)

    st_regions = []
    for st in sand_traps:
        num_points = max(floor(st.area/avg_area_centroid), 1)
        # If there are 1 more or points run k means else use already exsisting geometry
        if num_points > 1:
            st_regions.extend(create_vornoi_regions(st, num_points))
        else:

            st_regions.append(st)

    # add all regions together and prepare returnables
    regions.extend(st_regions)
    centroids_dict.update({(region.centroid.x, region.centroid.y): [region, 's'] for region in st_regions})
    centroids = [(region.centroid.x, region.centroid.y) for region in regions]

    # Plot the random points, cluster centers, and voronoi regions
    plt.figure(dpi=200)
    plt.axis('equal')
    plt.plot(*golf_map_with_holes.exterior.xy)
    plt.scatter([pt.x for pt in points], [pt.y for pt in points], s=5)
    plt.scatter([pt[0] for pt in kmeans.cluster_centers_], [pt[1] for pt in kmeans.cluster_centers_], color='red')
    for region in regions:
        plt.plot(*region.exterior.xy)
    plt.savefig('voronoi_plot')

    return [centroids, centroids_dict]

class Player:
    def __init__(self, skill: int, rng: np.random.Generator, logger: logging.Logger, golf_map: sympy.Polygon, start: sympy.geometry.Point2D, target: sympy.geometry.Point2D, sand_traps, map_path: str, precomp_dir: str) -> None:
        """Initialise the player with given skill.

        Args:
            skill (int): skill of your player
            rng (np.random.Generator): numpy random number generator, use this for same player behvior across run
            logger (logging.Logger): logger use this like logger.info("message")
            golf_map (sympy.Polygon): Golf Map polygon
            start (sympy.geometry.Point2D): Start location
            target (sympy.geometry.Point2D): Target location
            map_path (str): File path to map
            precomp_dir (str): Directory path to store/load precomputation
        """
        # # if depends on skill
        # precomp_path = os.path.join(precomp_dir, "{}_skill-{}.pkl".format(map_path, skill))
        # # if doesn't depend on skill
        # precomp_path = os.path.join(precomp_dir, "{}.pkl".format(map_path))
        
        # # precompute check
        # if os.path.isfile(precomp_path):
        #     # Getting back the objects:
        #     with open(precomp_path, "rb") as f:
        #         self.obj0, self.obj1, self.obj2 = pickle.load(f)
        # else:
        #     # Compute objects to store
        #     self.obj0, self.obj1, self.obj2 = _

        #     # Dump the objects
        #     with open(precomp_path, 'wb') as f:
        #         pickle.dump([self.obj0, self.obj1, self.obj2], f)
        self.shapely_map = shapely.geometry.Polygon(golf_map.vertices)
        self.shapely_sand_traps = [shapely.geometry.Polygon(st.vertices) for st in sand_traps]
        self.centroids, self.centroids_dict = split_polygon(self.shapely_map, self.shapely_sand_traps, 50)
        self.skill = skill
        self.rng = rng
        self.logger = logger
        self.np_map_points = None
        self.mpl_poly = None
        self.shapely_poly = None
        self.goal = None
        self.prev_rv = None

        # Cached data
        max_dist = 200 + self.skill
        self.max_ddist = scipy_stats.norm(max_dist, max_dist / self.skill)

        # Conf level
        self.conf = 0.95
        if self.skill < 40:
            self.conf = 0.75

    @functools.lru_cache()
    def _max_ddist_ppf(self, conf: float):
        return self.max_ddist.ppf(1.0 - conf)

    def reachable_point(self, current_point: Tuple[float, float], target_point: Tuple[float, float], conf: float) -> bool:
        """Determine whether the point is reachable with confidence [conf] based on our player's skill"""
        if type(current_point) == Point2D:
            current_point = tuple(current_point)
        if type(target_point) == Point2D:
            target_point = tuple(target_point)

        current_point = np.array(current_point).astype(float)
        target_point = np.array(target_point).astype(float)

        return np.linalg.norm(current_point - target_point) <= self._max_ddist_ppf(conf)
    
    def splash_zone_within_polygon(self, current_point: Tuple[float, float], target_point: Tuple[float, float], conf: float) -> bool:
        if type(current_point) == Point2D:
            current_point = tuple(Point2D)

        if type(target_point) == Point2D:
            target_point = tuple(Point2D)

        distance = np.linalg.norm(np.array(current_point).astype(float) - np.array(target_point).astype(float))
        cx, cy = current_point
        tx, ty = target_point
        angle = np.arctan2(float(ty) - float(cy), float(tx) - float(cx))
        splash_zone_poly_points = splash_zone(float(distance), float(angle), float(conf), self.skill, current_point)
        return self.shapely_poly.contains(ShapelyPolygon(splash_zone_poly_points))

    def numpy_adjacent_and_dist(self, point: Tuple[float, float], conf: float):
        cloc_distances = cdist(self.np_map_points, np.array([np.array(point)]), 'euclidean')
        cloc_distances = cloc_distances.flatten()
        distance_mask = cloc_distances <= self._max_ddist_ppf(conf)

        reachable_points = self.np_map_points[distance_mask]
        goal_distances = self.np_goal_dist[distance_mask]

        return reachable_points, goal_distances

    def next_target(self, curr_loc: Tuple[float, float], goal: Point2D, conf: float) -> Union[None, Tuple[float, float]]:
        point_goal = float(goal.x), float(goal.y)
        heap = [ScoredPoint(curr_loc, point_goal, 0.0)]
        start_point = heap[0].point
        # Used to cache the best cost and avoid adding useless points to the heap
        best_cost = {tuple(curr_loc): 0.0}
        visited = set()
        points_checked = 0
        while len(heap) > 0:
            next_sp = heapq.heappop(heap)
            next_p = next_sp.point

            if next_p in visited:
                continue
            if next_sp.actual_cost > 10:
                continue
            if next_sp.actual_cost > 0 and not self.splash_zone_within_polygon(next_sp.previous.point, next_p, conf):
                if next_p in best_cost:
                    del best_cost[next_p]
                continue
            visited.add(next_p)

            if np.linalg.norm(np.array(self.goal) - np.array(next_p)) <= 5.4 / 100.0:
                # All we care about is the next point
                # TODO: We need to check if the path length is <= 10, because if it isn't we probably need to
                #  reduce the conf and try again for a shorter path.
                while next_sp.previous.point != start_point:
                    next_sp = next_sp.previous
                return next_sp.point
            
            # Add adjacent points to heap
            reachable_points, goal_dists = self.numpy_adjacent_and_dist(next_p, conf)
            for i in range(len(reachable_points)):
                candidate_point = tuple(reachable_points[i])
                goal_dist = goal_dists[i]
                new_point = ScoredPoint(candidate_point, point_goal, next_sp.actual_cost + 1, next_sp,
                                        goal_dist=goal_dist, skill=self.skill)
                if candidate_point not in best_cost or best_cost[candidate_point] > new_point.actual_cost:
                    points_checked += 1
                    # if not self.splash_zone_within_polygon(new_point.previous.point, new_point.point, conf):
                    #     continue
                    best_cost[new_point.point] = new_point.actual_cost
                    heapq.heappush(heap, new_point)

        # No path available
        return None

    def _initialize_map_points(self, goal: Tuple[float, float], golf_map: Polygon, sand_traps):
        # Storing the points as numpy array
        np_map_points = [goal]
        map_points = [goal]
        print(type(sand_traps[0]))
        print(sand_traps[0].vertices)
        print(type(sand_traps[0].vertices))
        shapely_sand_traps = [ShapelyPolygon(st.vertices) for st in sand_traps]
        print(type(shapely_sand_traps[0]))
        golf_map = ShapelyPolygon(ShapelyPolygon(golf_map.vertices), [list(st.exterior.coords) for st in shapely_sand_traps])
        # self.mpl_poly = sympy_poly_to_mpl(golf_map)
        # self.shapely_poly = sympy_poly_to_shapely(golf_map)
        self.shapely_poly = golf_map
        pp = list(poly_to_points(golf_map))
        for point in pp:
            # Use matplotlib here because it's faster than shapely for this calculation...
            if self.shapely_poly.contains(ShapelyPoint(point)):
                # map_points.append(point)
                x, y = point
                np_map_points.append(np.array([x, y]))
        # self.map_points = np.array(map_points)
        self.np_map_points = np.array(np_map_points)
        self.np_goal_dist = cdist(self.np_map_points, np.array([np.array(self.goal)]), 'euclidean')
        self.np_goal_dist = self.np_goal_dist.flatten()

    def play(self, score: int, golf_map: sympy.Polygon, target: sympy.geometry.Point2D, sand_traps, curr_loc: sympy.geometry.Point2D, prev_loc: sympy.geometry.Point2D, prev_landing_point: sympy.geometry.Point2D, prev_admissible: bool) -> Tuple[float, float]:
        """Function which based n current game state returns the distance and angle, the shot must be played 

        Args:
            score (int): Your total score including current turn
            golf_map (sympy.Polygon): Golf Map polygon
            target (sympy.geometry.Point2D): Target location
            curr_loc (sympy.geometry.Point2D): Your current location
            prev_loc (sympy.geometry.Point2D): Your previous location. If you haven't played previously then None
            prev_landing_point (sympy.geometry.Point2D): Your previous shot landing location. If you haven't played previously then None
            prev_admissible (bool): Boolean stating if your previous shot was within the polygon limits. If you haven't played previously then None

        Returns:
            Tuple[float, float]: Return a tuple of distance and angle in radians to play the shot
        """
        if self.np_map_points is None:
            gx, gy = float(target.x), float(target.y)
            self.goal = float(target.x), float(target.y)
            self._initialize_map_points((gx, gy), golf_map, sand_traps)

        # Optimization to retry missed shots
        if self.prev_rv is not None and curr_loc == prev_loc:
            return self.prev_rv

        target_point = None
        confidence = self.conf
        cl = float(curr_loc.x), float(curr_loc.y)
        while target_point is None:
            if confidence <= 0.5:
                return None

            # print(f"searching with {confidence} confidence")
            target_point = self.next_target(cl, target, confidence)
            confidence -= 0.05

        # fixup target
        current_point = np.array(tuple(curr_loc)).astype(float)
        if tuple(target_point) == self.goal:
            original_dist = np.linalg.norm(np.array(target_point) - current_point)
            v = np.array(target_point) - current_point
            # Unit vector pointing from current to target
            u = v / original_dist
            if original_dist >= 20.0:
                roll_distance = original_dist / 20
                max_offset = roll_distance
                offset = 0
                prev_target = target_point
                while offset < max_offset and self.splash_zone_within_polygon(tuple(current_point), target_point, confidence):
                    offset += 1
                    dist = original_dist - offset
                    prev_target = target_point
                    target_point = current_point + u * dist
                target_point = prev_target

        cx, cy = current_point
        tx, ty = target_point
        angle = np.arctan2(ty - cy, tx - cx)

        rv = curr_loc.distance(Point2D(target_point, evaluate=False)), angle
        self.prev_rv = rv
        return rv


# === Unit Tests ===

def test_reachable():
    current_point = Point2D(0, 0, evaluate=False)
    target_point = Point2D(0, 250, evaluate=False)
    player = Player(50, 0xdeadbeef, None)
    
    assert not player.reachable_point(current_point, target_point, 0.80)


def test_splash_zone_within_polygon():
    poly = Polygon((0,0), (0, 300), (300, 300), (300, 0), evaluate=False)

    current_point = Point2D(0, 0, evaluate=False)

    # Just checking polygons inside and outside
    inside_target_point = Point2D(150, 150, evaluate=False)
    outside_target_point = Point2D(299, 100, evaluate=False)

    player = Player(50, 0xdeadbeef, None)
    assert player.splash_zone_within_polygon(current_point, inside_target_point, poly, 0.8)
    assert not player.splash_zone_within_polygon(current_point, outside_target_point, poly, 0.8)


def test_poly_to_points():
    poly = Polygon((0,0), (0, 10), (10, 10), (10, 0))
    points = set(poly_to_points(poly))
    for x in range(1, 10):
        for y in range(1, 10):
            assert (x,y) in points
    assert len(points) == 81
>>>>>>> 0098e052
<|MERGE_RESOLUTION|>--- conflicted
+++ resolved
@@ -5,14 +5,6 @@
 import shapely.geometry, shapely.ops
 import sklearn.cluster
 import logging
-<<<<<<< HEAD
-from typing import Tuple, List
-import matplotlib.pyplot as plt
-
-POINTS_PER_REGION = 25
-
-class Player:
-=======
 import matplotlib.pyplot as plt
 
 from math import floor
@@ -33,7 +25,6 @@
 
 # Saved from earlier version of g3-2022 work
 class TestPlayer:
->>>>>>> 0098e052
     def __init__(self, skill: int, rng: np.random.Generator, logger: logging.Logger, golf_map: sympy.Polygon, start: sympy.geometry.Point2D, target: sympy.geometry.Point2D, sand_traps: list[sympy.Polygon], map_path: str, precomp_dir: str) -> None:
         """Initialise the player with given skill.
 
@@ -55,13 +46,8 @@
         self.shapely_map = shapely.geometry.Polygon(golf_map.vertices)
         self.shapely_sand_traps = [shapely.geometry.Polygon(st.vertices) for st in sand_traps]
         self.split_polygon(self.shapely_map, self.shapely_sand_traps, 50)
-<<<<<<< HEAD
-
-
-=======
-
-
->>>>>>> 0098e052
+
+
     def play(self, score: int, golf_map: sympy.Polygon, target: sympy.geometry.Point2D, sand_traps: list[sympy.Polygon], curr_loc: sympy.geometry.Point2D, prev_loc: sympy.geometry.Point2D, prev_landing_point: sympy.geometry.Point2D, prev_admissible: bool) -> Tuple[float, float]:
         """Function which based n current game state returns the distance and angle, the shot must be played
 
@@ -86,57 +72,6 @@
         angle = sympy.atan2(target.y - curr_loc.y, target.x - curr_loc.x)
         return (distance, angle)
 
-<<<<<<< HEAD
-    def split_polygon(self, golf_map: sympy.Polygon, sand_traps: List[shapely.geometry.Polygon], regions: int) -> List[shapely.geometry.Polygon]:
-        """ Split a given Golf Map into regions of roughly equal size.
-        Based on an algorithm described by Paul Ramsey: http://blog.cleverelephant.ca/2018/06/polygon-splitting.html
-
-        Args:
-            golf_map (shapely.geometry.Polygon): The Golf Map to split into equal sized regions
-            sand_traps (shapely.geometry.Polygon): A list of Sand Traps contained within the Golf Map 
-            regions (int): The number of roughly equal sized regions to split the map into
-
-        Returns:
-            List[shapely.geometry.Polygon]: Returns a list of polygons, each representing a roughly equal sized region of the given map
-
-        """
-
-        # Naively insert holes into the given map where there are sand traps
-        golf_map_with_holes = shapely.geometry.Polygon(golf_map.exterior.coords, [list(st.exterior.coords) for st in sand_traps])
-
-        # Generate random points within the bounds of the given map
-        # (based on https://gis.stackexchange.com/questions/207731/generating-random-coordinates-in-multipolygon-in-python)
-        points = []
-        min_x, min_y, max_x, max_y = golf_map_with_holes.bounds
-        while len(points) < POINTS_PER_REGION*regions:
-            pt = shapely.geometry.Point(random.uniform(min_x, max_x), random.uniform(min_y, max_y))
-            if golf_map_with_holes.contains(pt):
-                points.append(pt)
-
-        # Cluster the random points into groups using kmeans
-        points_df = pd.DataFrame([[pt.x, pt.y] for pt in points], columns=['x', 'y'])
-        kmeans = sklearn.cluster.KMeans(n_clusters=regions, init='k-means++').fit(points_df)
-
-        # Generate a voronoi diagram from the centers of the generated regions
-        center_points = shapely.geometry.MultiPoint(kmeans.cluster_centers_)
-        regions = shapely.ops.voronoi_diagram(center_points)
-
-        # Intersect the generated regions with the given map
-        regions = [region.intersection(golf_map_with_holes) for region in regions.geoms]
-
-        # Plot the random points, cluster centers, and voronoi regions
-        plt.plot(*golf_map_with_holes.exterior.xy)
-        plt.scatter([pt.x for pt in points], [pt.y for pt in points], s=5)
-        plt.scatter([pt[0] for pt in kmeans.cluster_centers_], [pt[1] for pt in kmeans.cluster_centers_], color='red')
-        for region in regions:
-            plt.plot(*region.exterior.xy)
-        plt.show()
-
-        return regions
-    
-    def lable_cost( sand_traps: List[shapely.geometry.Polygon],evenly_split_map):
-        #would take in the evenly_split map with the given region, and account for the sandtrap
-=======
 # Cached distribution
 DIST = scipy_stats.norm(0, 1)
 X_STEP = 5.0
@@ -631,5 +566,4 @@
     for x in range(1, 10):
         for y in range(1, 10):
             assert (x,y) in points
-    assert len(points) == 81
->>>>>>> 0098e052
+    assert len(points) == 81