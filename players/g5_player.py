import os
import pickle
import numpy as np
import functools
import sympy
import logging
<<<<<<< HEAD
from typing import Tuple, List

class Player:
    def __init__(self, skill: int, rng: np.random.Generator, logger: logging.Logger, golf_map: sympy.Polygon, start: sympy.geometry.Point2D, target: sympy.geometry.Point2D, sand_traps: List[sympy.geometry.Point2D], map_path: str, precomp_dir: str) -> None:
=======
import heapq
from scipy import stats as scipy_stats

from typing import Tuple, Iterator, List, Union
from sympy.geometry import Polygon, Point2D
from matplotlib.path import Path
from shapely.geometry import Polygon as ShapelyPolygon, Point as ShapelyPoint
from scipy.spatial.distance import cdist


# Cached distribution
DIST = scipy_stats.norm(0, 1)
X_STEP = 5.0
Y_STEP = 5.0


@functools.lru_cache()
def standard_ppf(conf: float) -> float:
    return DIST.ppf(conf)


def result_point(distance: float, angle: float, current_point: Tuple[float, float]) -> Tuple[float, float]:
    cx, cy = current_point
    nx = cx + distance * np.cos(angle)
    ny = cy + distance * np.sin(angle)
    return nx, ny


def spread_points(current_point, angles: np.array, distance, reverse) -> np.array:
    curr_x, curr_y = current_point
    if reverse:
        angles = np.flip(angles)
    xs = np.cos(angles) * distance + curr_x
    ys = np.sin(angles) * distance + curr_y
    return np.column_stack((xs, ys))


def splash_zone(distance: float, angle: float, conf: float, skill: int, current_point: Tuple[float, float]) -> np.array:
    conf_points = np.linspace(1 - conf, conf, 5)
    distances = np.vectorize(standard_ppf)(conf_points) * (distance / skill) + distance
    angles = np.vectorize(standard_ppf)(conf_points) * (1/(2*skill)) + angle
    scale = 1.1
    if distance <= 20:
        scale = 1.0
    max_distance = distances[-1]*scale
    top_arc = spread_points(current_point, angles, max_distance, False)

    if distance > 20:
        min_distance = distances[0]
        bottom_arc = spread_points(current_point, angles, min_distance, True)
        return np.concatenate((top_arc, bottom_arc, np.array([top_arc[0]])))

    current_point = np.array([current_point])
    return np.concatenate((current_point, top_arc, current_point))


def poly_to_points(poly: Polygon) -> Iterator[Tuple[float, float]]:
    x_min, y_min = float('inf'), float('inf')
    x_max, y_max = float('-inf'), float('-inf')
    for point in poly.vertices:
        x = float(point.x)
        y = float(point.y)
        x_min = min(x, x_min)
        x_max = max(x, x_max)
        y_min = min(y, y_min)
        y_max = max(y, y_max)
    x_step = X_STEP
    y_step = Y_STEP

    x_current = x_min
    y_current = y_min
    while x_current < x_max:
        while y_current < y_max:
            yield float(x_current), float(y_current)
            y_current += y_step
        y_current = y_min
        x_current += x_step


def sympy_poly_to_mpl(sympy_poly: Polygon) -> Path:
    """Helper function to convert sympy Polygon to matplotlib Path object"""
    v = sympy_poly.vertices
    v = list(v)
    v.append(v[0])
    return Path(v, closed=True)


def sympy_poly_to_shapely(sympy_poly: Polygon) -> ShapelyPolygon:
    """Helper function to convert sympy Polygon to shapely Polygon object"""
    v = sympy_poly.vertices
    v.append(v[0])
    return ShapelyPolygon(v)


class ScoredPoint:
    """Scored point class for use in A* search algorithm"""
    def __init__(self, point: Tuple[float, float], goal: Tuple[float, float], actual_cost=float('inf'), previous=None, goal_dist=None, skill=50):
        self.point = point
        self.goal = goal

        self.previous = previous

        self._actual_cost = actual_cost
        if goal_dist is None:
            a = np.array(self.point)
            b = np.array(self.goal)
            goal_dist = np.linalg.norm(a - b)

        max_target_dist = 200 + skill
        max_dist = standard_ppf(0.99) * (max_target_dist / skill) + max_target_dist
        max_dist *= 1.10
        self._h_cost = goal_dist / max_dist

        self._f_cost = self.actual_cost + self.h_cost

    @property
    def f_cost(self):
        return self._f_cost

    @property
    def h_cost(self):
        return self._h_cost

    @property
    def actual_cost(self):
        return self._actual_cost

    def __lt__(self, other):
        return self.f_cost < other.f_cost

    def __eq__(self, other):
        return self.point == other.point
    
    def __hash__(self):
        return hash(self.point)
    
    def __repr__(self):
        return f"ScoredPoint(point = {self.point}, h_cost = {self.h_cost})"


class Player:
    def __init__(self, skill: int, rng: np.random.Generator, logger: logging.Logger, golf_map: sympy.Polygon, start: sympy.geometry.Point2D, target: sympy.geometry.Point2D, sand_traps: list[sympy.Polygon], map_path: str, precomp_dir: str) -> None:
>>>>>>> ff150e65
        """Initialise the player with given skill.

        Args:
            skill (int): skill of your player
            rng (np.random.Generator): numpy random number generator, use this for same player behvior across run
            logger (logging.Logger): logger use this like logger.info("message")
            golf_map (sympy.Polygon): Golf Map polygon
            start (sympy.geometry.Point2D): Start location
            target (sympy.geometry.Point2D): Target location
            map_path (str): File path to map
            precomp_dir (str): Directory path to store/load precomputation
        """
        # # if depends on skill
        # precomp_path = os.path.join(precomp_dir, "{}_skill-{}.pkl".format(map_path, skill))
        # # if doesn't depend on skill
        # precomp_path = os.path.join(precomp_dir, "{}.pkl".format(map_path))
        
        # # precompute check
        # if os.path.isfile(precomp_path):
        #     # Getting back the objects:
        #     with open(precomp_path, "rb") as f:
        #         self.obj0, self.obj1, self.obj2 = pickle.load(f)
        # else:
        #     # Compute objects to store
        #     self.obj0, self.obj1, self.obj2 = _

        #     # Dump the objects
        #     with open(precomp_path, 'wb') as f:
        #         pickle.dump([self.obj0, self.obj1, self.obj2], f)
        self.skill = skill
        self.rng = rng
        self.logger = logger
        self.np_map_points = None
        self.mpl_paly = None
        self.sand_traps_mpl_poly = [sympy_poly_to_mpl(trap) for trap in sand_traps]
        self.shapely_poly = None
        self.goal = None
        self.prev_rv = None

        # Cached data
        max_dist = 200 + self.skill
        self.max_ddist = scipy_stats.norm(max_dist, max_dist / self.skill)
        self.max_ddist_sand = scipy_stats.norm(max_dist / 2, 2 * max_dist / self.skill)

        # Conf level
        self.conf = 0.95
        if self.skill < 40:
            self.conf = 0.75

<<<<<<< HEAD
    def play(self, score: int, golf_map: sympy.Polygon, target: sympy.geometry.Point2D, sand_traps: List[sympy.geometry.Point2D], curr_loc: sympy.geometry.Point2D, prev_loc: sympy.geometry.Point2D, prev_landing_point: sympy.geometry.Point2D, prev_admissible: bool) -> Tuple[float, float]:
        """Function which based n current game state returns the distance and angle, the shot must be played
=======
    @functools.lru_cache()
    def _max_ddist_ppf(self, conf: float):
        return self.max_ddist.ppf(1.0 - conf)

    @functools.lru_cache()
    def _max_ddist_sand_ppf(self, conf: float):
        return self.max_ddist_sand.ppf(1.0 - conf)

    def reachable_point(self, current_point: Tuple[float, float], target_point: Tuple[float, float], conf: float) -> bool:
        """Determine whether the point is reachable with confidence [conf] based on our player's skill"""
        if type(current_point) == Point2D:
            current_point = tuple(current_point)
        if type(target_point) == Point2D:
            target_point = tuple(target_point)

        current_point = np.array(current_point).astype(float)
        target_point = np.array(target_point).astype(float)

        return np.linalg.norm(current_point - target_point) <= self._max_ddist_ppf(conf)
    
    def splash_zone_within_polygon(self, current_point: Tuple[float, float], target_point: Tuple[float, float], conf: float) -> bool:
        if type(current_point) == Point2D:
            current_point = tuple(Point2D)

        if type(target_point) == Point2D:
            target_point = tuple(Point2D)

        distance = np.linalg.norm(np.array(current_point).astype(float) - np.array(target_point).astype(float))
        cx, cy = current_point
        tx, ty = target_point
        angle = np.arctan2(float(ty) - float(cy), float(tx) - float(cx))
        splash_zone_poly_points = splash_zone(float(distance), float(angle), float(conf), self.skill, current_point)
        return self.shapely_poly.contains(ShapelyPolygon(splash_zone_poly_points))

    def numpy_adjacent_and_dist(self, point: Tuple[float, float], conf: float):
        in_sand_trap = any([trap.contains_point(point) for trap in self.sand_traps_mpl_poly])
        cloc_distances = cdist(self.np_map_points, np.array([np.array(point)]), 'euclidean')
        cloc_distances = cloc_distances.flatten()
        if in_sand_trap:
            distance_mask = cloc_distances <= self._max_ddist_sand_ppf(conf)
        else:
            distance_mask = cloc_distances <= self._max_ddist_ppf(conf)

        reachable_points = self.np_map_points[distance_mask]
        goal_distances = self.np_goal_dist[distance_mask]

        return reachable_points, goal_distances

    def next_target(self, curr_loc: Tuple[float, float], goal: Point2D, conf: float) -> Union[None, Tuple[float, float]]:
        # in_sand_trap = any([trap.contains(curr_loc) for trap in self.sand_traps_mpl_poly])

        point_goal = float(goal.x), float(goal.y)
        heap = [ScoredPoint(curr_loc, point_goal, 0.0)]
        start_point = heap[0].point
        # Used to cache the best cost and avoid adding useless points to the heap
        best_cost = {tuple(curr_loc): 0.0}
        visited = set()
        points_checked = 0
        while len(heap) > 0:
            next_sp = heapq.heappop(heap)
            next_p = next_sp.point

            if next_p in visited:
                continue
            if next_sp.actual_cost > 10:
                continue
            if next_sp.actual_cost > 0 and not self.splash_zone_within_polygon(next_sp.previous.point, next_p, conf):
                if next_p in best_cost:
                    del best_cost[next_p]
                continue
            visited.add(next_p)

            if np.linalg.norm(np.array(self.goal) - np.array(next_p)) <= 5.4 / 100.0:
                # All we care about is the next point
                # TODO: We need to check if the path length is <= 10, because if it isn't we probably need to
                #  reduce the conf and try again for a shorter path.
                while next_sp.previous.point != start_point:
                    next_sp = next_sp.previous
                return next_sp.point
            
            # Add adjacent points to heap
            reachable_points, goal_dists = self.numpy_adjacent_and_dist(next_p, conf)
            for i in range(len(reachable_points)):
                candidate_point = tuple(reachable_points[i])
                goal_dist = goal_dists[i]
                new_point = ScoredPoint(candidate_point, point_goal, next_sp.actual_cost + 1, next_sp,
                                        goal_dist=goal_dist, skill=self.skill)
                if candidate_point not in best_cost or best_cost[candidate_point] > new_point.actual_cost:
                    points_checked += 1
                    # if not self.splash_zone_within_polygon(new_point.previous.point, new_point.point, conf):
                    #     continue
                    best_cost[new_point.point] = new_point.actual_cost
                    heapq.heappush(heap, new_point)

        # No path available
        return None

    def _initialize_map_points(self, goal: Tuple[float, float], golf_map: Polygon):
        # Storing the points as numpy array
        np_map_points = [goal]
        map_points = [goal]
        self.mpl_poly = sympy_poly_to_mpl(golf_map)
        self.shapely_poly = sympy_poly_to_shapely(golf_map)
        pp = list(poly_to_points(golf_map))
        for point in pp:
            # Use matplotlib here because it's faster than shapely for this calculation...
            if self.mpl_poly.contains_point(point):
                # map_points.append(point)
                x, y = point
                np_map_points.append(np.array([x, y]))
        # self.map_points = np.array(map_points)
        self.np_map_points = np.array(np_map_points)
        self.np_goal_dist = cdist(self.np_map_points, np.array([np.array(self.goal)]), 'euclidean')
        self.np_goal_dist = self.np_goal_dist.flatten()

    def play(self, score: int, golf_map: sympy.Polygon, target: sympy.geometry.Point2D, sand_traps: list[sympy.Polygon], curr_loc: sympy.geometry.Point2D, prev_loc: sympy.geometry.Point2D, prev_landing_point: sympy.geometry.Point2D, prev_admissible: bool) -> Tuple[float, float]:
        """Function which based n current game state returns the distance and angle, the shot must be played 
>>>>>>> ff150e65

        Args:
            score (int): Your total score including current turn
            golf_map (sympy.Polygon): Golf Map polygon
            target (sympy.geometry.Point2D): Target location
            curr_loc (sympy.geometry.Point2D): Your current location
            prev_loc (sympy.geometry.Point2D): Your previous location. If you haven't played previously then None
            prev_landing_point (sympy.geometry.Point2D): Your previous shot landing location. If you haven't played previously then None
            prev_admissible (bool): Boolean stating if your previous shot was within the polygon limits. If you haven't played previously then None

        Returns:
            Tuple[float, float]: Return a tuple of distance and angle in radians to play the shot
        """
        if self.np_map_points is None:
            gx, gy = float(target.x), float(target.y)
            self.goal = float(target.x), float(target.y)
            self._initialize_map_points((gx, gy), golf_map)

        # Optimization to retry missed shots
        if self.prev_rv is not None and curr_loc == prev_loc:
            return self.prev_rv

        target_point = None
        confidence = self.conf
        cl = float(curr_loc.x), float(curr_loc.y)
        while target_point is None:
            if confidence <= 0.5:
                return None

            # print(f"searching with {confidence} confidence")
            target_point = self.next_target(cl, target, confidence)
            confidence -= 0.05

        # fixup target
        current_point = np.array(tuple(curr_loc)).astype(float)
        if tuple(target_point) == self.goal:
            original_dist = np.linalg.norm(np.array(target_point) - current_point)
            v = np.array(target_point) - current_point
            # Unit vector pointing from current to target
            u = v / original_dist
            if original_dist >= 20.0:
                roll_distance = original_dist / 20
                max_offset = roll_distance
                offset = 0
                prev_target = target_point
                while offset < max_offset and self.splash_zone_within_polygon(tuple(current_point), target_point, confidence):
                    offset += 1
                    dist = original_dist - offset
                    prev_target = target_point
                    target_point = current_point + u * dist
                target_point = prev_target

        cx, cy = current_point
        tx, ty = target_point
        angle = np.arctan2(ty - cy, tx - cx)

        rv = curr_loc.distance(Point2D(target_point, evaluate=False)), angle
        self.prev_rv = rv
        return rv


# === Unit Tests ===

def test_reachable():
    current_point = Point2D(0, 0, evaluate=False)
    target_point = Point2D(0, 250, evaluate=False)
    player = Player(50, 0xdeadbeef, None)
    
    assert not player.reachable_point(current_point, target_point, 0.80)


def test_splash_zone_within_polygon():
    poly = Polygon((0,0), (0, 300), (300, 300), (300, 0), evaluate=False)

    current_point = Point2D(0, 0, evaluate=False)

    # Just checking polygons inside and outside
    inside_target_point = Point2D(150, 150, evaluate=False)
    outside_target_point = Point2D(299, 100, evaluate=False)

    player = Player(50, 0xdeadbeef, None)
    assert player.splash_zone_within_polygon(current_point, inside_target_point, poly, 0.8)
    assert not player.splash_zone_within_polygon(current_point, outside_target_point, poly, 0.8)


def test_poly_to_points():
    poly = Polygon((0,0), (0, 10), (10, 10), (10, 0))
    points = set(poly_to_points(poly))
    for x in range(1, 10):
        for y in range(1, 10):
            assert (x,y) in points
    assert len(points) == 81<|MERGE_RESOLUTION|>--- conflicted
+++ resolved
@@ -4,12 +4,6 @@
 import functools
 import sympy
 import logging
-<<<<<<< HEAD
-from typing import Tuple, List
-
-class Player:
-    def __init__(self, skill: int, rng: np.random.Generator, logger: logging.Logger, golf_map: sympy.Polygon, start: sympy.geometry.Point2D, target: sympy.geometry.Point2D, sand_traps: List[sympy.geometry.Point2D], map_path: str, precomp_dir: str) -> None:
-=======
 import heapq
 from scipy import stats as scipy_stats
 
@@ -152,7 +146,6 @@
 
 class Player:
     def __init__(self, skill: int, rng: np.random.Generator, logger: logging.Logger, golf_map: sympy.Polygon, start: sympy.geometry.Point2D, target: sympy.geometry.Point2D, sand_traps: list[sympy.Polygon], map_path: str, precomp_dir: str) -> None:
->>>>>>> ff150e65
         """Initialise the player with given skill.
 
         Args:
@@ -202,10 +195,7 @@
         if self.skill < 40:
             self.conf = 0.75
 
-<<<<<<< HEAD
-    def play(self, score: int, golf_map: sympy.Polygon, target: sympy.geometry.Point2D, sand_traps: List[sympy.geometry.Point2D], curr_loc: sympy.geometry.Point2D, prev_loc: sympy.geometry.Point2D, prev_landing_point: sympy.geometry.Point2D, prev_admissible: bool) -> Tuple[float, float]:
-        """Function which based n current game state returns the distance and angle, the shot must be played
-=======
+
     @functools.lru_cache()
     def _max_ddist_ppf(self, conf: float):
         return self.max_ddist.ppf(1.0 - conf)
@@ -323,7 +313,6 @@
 
     def play(self, score: int, golf_map: sympy.Polygon, target: sympy.geometry.Point2D, sand_traps: list[sympy.Polygon], curr_loc: sympy.geometry.Point2D, prev_loc: sympy.geometry.Point2D, prev_landing_point: sympy.geometry.Point2D, prev_admissible: bool) -> Tuple[float, float]:
         """Function which based n current game state returns the distance and angle, the shot must be played 
->>>>>>> ff150e65
 
         Args:
             score (int): Your total score including current turn
