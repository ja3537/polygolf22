import logging
import os
import time
import signal
import numpy as np
import sympy
from remi import start
from golf_app import GolfApp
from golf_map import GolfMap
import constants
from utils import *
from players.default_player import Player as DefaultPLayer
from players.g1_player import Player as G1_Player
from players.g2_player import Player as G2_Player
from players.g3_player import Player as G3_Player
from players.g4_player import Player as G4_Player
from players.g5_player import Player as G5_Player
from players.g6_player import Player as G6_Player
from players.g7_player import Player as G7_Player
from players.g8_player import Player as G8_Player
from players.g9_player import Player as G9_Player


return_vals = [
    "player_names",
    "map",
    "skills",
    "scores",
    "player_states",
    "distances_from_target",
    "distance_source_to_target",
    "start",
    "target",
    "penalties",
    "timeout_count",
    "error_count",
    "winner_list",
    "total_time_sorted",
    "landing_history",
    "ending_history",
]


class GolfGame:
    def __init__(self, player_list, args):
        self.use_gui = not (args.no_gui)
        self.do_logging = not (args.disable_logging)
        if not self.use_gui:
            self.use_timeout = not (args.disable_timeout)
        else:
            self.use_timeout = False

        self.logger = logging.getLogger(__name__)
        # create file handler which logs even debug messages
        if self.do_logging:
            self.logger.setLevel(logging.DEBUG)
            self.log_dir = args.log_path
            if self.log_dir:
                os.makedirs(self.log_dir, exist_ok=True)
            fh = logging.FileHandler(os.path.join(self.log_dir, "debug.log"), mode="w")
            fh.setLevel(logging.DEBUG)
            fh.setFormatter(logging.Formatter("%(message)s"))
            fh.addFilter(MainLoggingFilter(__name__))
            self.logger.addHandler(fh)
            result_path = os.path.join(self.log_dir, "results.log")
            rfh = logging.FileHandler(result_path, mode="w")
            rfh.setLevel(logging.INFO)
            rfh.setFormatter(logging.Formatter("%(message)s"))
            rfh.addFilter(MainLoggingFilter(__name__))
            self.logger.addHandler(rfh)
        else:
            if args.log_path:
                self.logger.setLevel(logging.INFO)
                result_path = args.log_path
                self.log_dir = os.path.dirname(result_path)
                if self.log_dir:
                    os.makedirs(self.log_dir, exist_ok=True)
                rfh = logging.FileHandler(result_path, mode="w")
                rfh.setLevel(logging.INFO)
                rfh.setFormatter(logging.Formatter("%(message)s"))
                rfh.addFilter(MainLoggingFilter(__name__))
                self.logger.addHandler(rfh)
            else:
                self.logger.setLevel(logging.ERROR)
                self.logger.disabled = True

        if args.seed == 0:
            args.seed = None
            self.logger.info("Initialise random number generator with no seed")
        else:
            self.logger.info(
                "Initialise random number generator with seed {}".format(args.seed)
            )

        self.rng = np.random.default_rng(args.seed)

        self.golf = GolfMap(args.map, self.logger)
        self.players = []
        self.player_names = []
        self.skills = []
        self.player_states = []
        self.played = []
        self.curr_locs = []
        self.scores = []
        self.penalties = []
        self.next_player = None

        self.landing_history = {player: [] for player in range(len(player_list))}
        self.ending_history = {player: [] for player in range(len(player_list))}

        self.time_taken = []
        self.timeout_count = []
        self.error_count = []

        self.winner_list = None
        self.total_time_sorted = None
        self.distances_from_target = None
        self.map = self.golf.map_filepath
        self.start = np.array(self.golf.start).astype(float).tolist()
        self.target = np.array(self.golf.target).astype(float).tolist()
        self.distance_source_to_target = float(
            self.golf.start.distance(self.golf.target)
        )

        self.processing_turn = False
        self.end_message_printed = False

        self.__add_players(player_list, args.skill)
        self.next_player = self.__assign_next_player()

        if self.use_gui:
            config = dict()
            config["address"] = args.address
            config["start_browser"] = not (args.no_browser)
            config["update_interval"] = 0.5
            config["userdata"] = (self, args.automatic, self.logger)
            if args.port != -1:
                config["port"] = args.port
            start(GolfApp, **config)
        else:
            self.logger.debug("No GUI flag specified")

    def set_app(self, golf_app):
        self.golf_app = golf_app

    def get_current_player(self):
        if self.next_player is not None:
            return self.player_names[self.next_player]
        return None

    def get_current_player_idx(self):
        return self.next_player

    def __add_players(self, player_list, skill=None):
        player_count = dict()
        for player_name in player_list:
            if player_name not in player_count:
                player_count[player_name] = 0
            player_count[player_name] += 1

        count_used = {k: 0 for k in player_count}
        for player_name in player_list:
            if player_name in constants.possible_players:
                if player_name.lower() == "d":
                    player_class = DefaultPLayer
                    base_player_name = "Default Player"
                else:
                    player_class = eval("G{}_Player".format(player_name))
                    base_player_name = "Group {}".format(player_name)
                count_used[player_name] += 1
                if player_count[player_name] == 1:
                    self.__add_player(
                        player_class,
                        "{}".format(base_player_name),
                        base_player_name=base_player_name,
                        skill=skill,
                    )
                else:
                    self.__add_player(
                        player_class,
                        "{}.{}".format(base_player_name, count_used[player_name]),
                        base_player_name=base_player_name,
                        skill=skill,
                    )
            else:
                self.logger.error(
                    "Failed to insert player {} since invalid player name provided.".format(
                        player_name
                    )
                )

    def __add_player(self, player_class, player_name, base_player_name, skill=None):
        if player_name not in self.player_names:
            if (
                skill is None
                or skill < constants.min_skill
                or skill > constants.max_skill
            ):
                skill = self.rng.integers(constants.min_skill, constants.max_skill + 1)
            self.logger.info(
                "Adding player {} from class {} with skill {}".format(
                    player_name, player_class.__module__, skill
                )
            )
            precomp_dir = os.path.join("precomp", base_player_name)
            os.makedirs(precomp_dir, exist_ok=True)
            player_map_path = slugify(self.golf.map_filepath)

            is_timeout = False
            if self.use_timeout:
                signal.signal(signal.SIGALRM, timeout_handler)
                signal.alarm(constants.timeout)
            try:
                start_time = time.time()
                player = player_class(
                    skill=skill,
                    rng=self.rng,
                    logger=self.__get_player_logger(player_name),
                    golf_map=self.golf.golf_map.copy(),
                    start=self.golf.start.copy(),
                    target=self.golf.target.copy(),
                    sand_traps=self.golf.sand_traps,
                    map_path=player_map_path,
                    precomp_dir=precomp_dir,
                )
                if self.use_timeout:
                    signal.alarm(0)  # Clear alarm
            except TimeoutException:
                is_timeout = True
                player = None
                self.logger.error(
                    "Initialization Timeout {} since {:.3f}s reached.".format(
                        player_name, constants.timeout
                    )
                )

            init_time = time.time() - start_time

            if not is_timeout:
                self.logger.info(
                    "Initializing player {} took {:.3f}s".format(player_name, init_time)
                )
            self.players.append(player)
            self.player_names.append(player_name)
            self.skills.append(skill)
            self.player_states.append("NP")
            self.played.append([])
            self.curr_locs.append(self.golf.start.copy())
            self.scores.append(0)
            self.penalties.append(0)
            self.time_taken.append([init_time])
            self.timeout_count.append(0)
            self.error_count.append(0)

            if is_timeout:
                player_idx = len(self.players) - 1
                self.timeout_count[player_idx] += 1
                self.player_states[player_idx] = "F"
                self.scores[player_idx] = constants.max_tries
        else:
            self.logger.error(
                "Failed to insert player as another player with name {} exists.".format(
                    player_name
                )
            )

    def __get_player_logger(self, player_name):
        player_logger = logging.getLogger("{}.{}".format(__name__, player_name))

        if self.do_logging:
            player_logger.setLevel(logging.INFO)
            # add handler to self.logger with filtering
            player_fh = logging.FileHandler(
                os.path.join(self.log_dir, "{}.log".format(player_name)), mode="w"
            )
            player_fh.setLevel(logging.DEBUG)
            player_fh.setFormatter(logging.Formatter("%(message)s"))
            player_fh.addFilter(PlayerLoggingFilter(player_name))
            self.logger.addHandler(player_fh)
        else:
            player_logger.setLevel(logging.ERROR)
            player_logger.disabled = True

        return player_logger

    def is_game_ended(self):
        return np.all([x in constants.end_player_states for x in self.player_states])

    def __game_end(self):
        if not self.end_message_printed and self.is_game_ended():
            self.end_message_printed = True
            self.logger.info("Game ended as each player finished playing")
            if self.use_gui:
                self.golf_app.set_label_text(
                    "Game ended as each player finished playing"
                )

            total_time = np.zeros(len(self.players))
            for player_idx, player_time_taken in enumerate(self.time_taken):
                player_time_taken_flatten = np.array(player_time_taken)

                if player_time_taken_flatten.size == 0:
                    player_time_taken_flatten = np.zeros(2)
                elif player_time_taken_flatten.size == 1:
                    player_time_taken_flatten = np.append(player_time_taken_flatten, 0)

                self.logger.info(
                    "{} total time {:.3f}s, init time {:.3f}s, total step time: {:.3f}s".format(
                        self.player_names[player_idx],
                        np.sum(player_time_taken_flatten),
                        player_time_taken_flatten[0],
                        np.sum(player_time_taken_flatten[1:]),
                    )
                )

                self.logger.info(
                    "{} took {} steps, avg time {:.3f}s, avg step time {:.3f}s, max step time {:.3f}s".format(
                        self.player_names[player_idx],
                        player_time_taken_flatten.size - 1,
                        np.mean(player_time_taken_flatten),
                        np.mean(player_time_taken_flatten[1:]),
                        np.amax(player_time_taken_flatten[1:]),
                    )
                )
                total_time[player_idx] = np.sum(player_time_taken_flatten)
            self.logger.info(
                "Total time taken by all players {:.3f}s".format(np.sum(total_time))
            )
            total_time_sort_idx = np.argsort(total_time)[::-1]
            self.total_time_sorted = [
                (self.player_names[player_idx], total_time[player_idx])
                for player_idx in total_time_sort_idx
            ]
            self.logger.info("Players sorted by total time")
            for (player_name, player_total_time) in self.total_time_sorted:
                self.logger.info(
                    "{} took {:.3f}s".format(player_name, player_total_time)
                )

            for player_idx, player_timeout_count in enumerate(self.timeout_count):
                if player_timeout_count > 0:
                    self.logger.info(
                        "{} timed out {} times".format(
                            self.player_names[player_idx], player_timeout_count
                        )
                    )

            for player_idx, player_error_count in enumerate(self.error_count):
                if player_error_count > 0:
                    self.logger.info(
                        "{} had exceptions {} times".format(
                            self.player_names[player_idx], player_error_count
                        )
                    )

            for player_idx, penalty in enumerate(self.penalties):
                if penalty != 0:
                    self.logger.info(
                        "{} had {} {}".format(
                            self.player_names[player_idx],
                            penalty,
                            "penalties" if penalty != 1 else "penalty",
                        )
                    )
                else:
                    self.logger.info(
                        "{} had no penalty".format(self.player_names[player_idx])
                    )

            for player_idx, score in enumerate(self.scores):
                self.logger.info(
                    "{} score: {}".format(self.player_names[player_idx], score)
                )

            for player_idx, player_state in enumerate(self.player_states):
                self.logger.info(
                    "{} final player state: {}".format(
                        self.player_names[player_idx], player_state
                    )
                )

            self.logger.info(
                "Distance from source to target {:.3f}".format(
                    self.distance_source_to_target
                )
            )
            self.distances_from_target = [
                float(self.curr_locs[player_idx].distance(self.golf.target))
                if self.player_states[player_idx] != "S"
                else 0.0
                for player_idx in range(len(self.player_names))
            ]
            for player_idx, distance_from_target in enumerate(
                self.distances_from_target
            ):
                self.logger.info(
                    "{} final distance from target: {:.3f}".format(
                        self.player_names[player_idx], distance_from_target
                    )
                )

            winner_list_idx = [
                idx
                for idx in range(len(self.player_names))
                if self.player_states[idx] == "S"
            ]  # winner(s) should solve the game
            if len(winner_list_idx):
                scores_array = np.array(
                    [self.scores[idx] for idx in winner_list_idx], dtype=np.int
                )
                modified_winner_list_idx = np.argwhere(
                    scores_array == np.amin(scores_array)
                ).squeeze(
                    axis=1
                )  # winner(s) should have min score too
                final_winner_list_idx = [
                    winner_list_idx[i] for i in modified_winner_list_idx
                ]
                self.winner_list = [self.player_names[i] for i in final_winner_list_idx]
            else:
                self.winner_list = []

            self.logger.info(
                "Winner{}: {}".format(
                    "s" if len(self.winner_list) > 1 else "",
                    ", ".join(self.winner_list),
                )
            )
            if self.use_gui:
                self.golf_app.set_label_text(
                    "Winner{}: {}".format(
                        "s" if len(self.winner_list) > 1 else "",
                        ", ".join(self.winner_list),
                    ),
                    label_num=1,
                )

    def __assign_next_player(self):
        # randomly select among valid players
        valid_players = [
            i
            for i, s in enumerate(self.player_states)
            if s not in constants.end_player_states
        ]
        if valid_players:
            # return valid_players[self.rng.integers(0, valid_players.size)]
            return valid_players[0]
        return None

    def __turn_end(self):
        self.processing_turn = False

        self.next_player = self.__assign_next_player()
        if self.next_player is not None:
            self.logger.debug(
                "Next turn {}".format(self.player_names[self.next_player])
            )
            if self.use_gui:
                self.golf_app.set_label_text(
                    "Next turn {}".format(self.player_names[self.next_player])
                )

    def get_state(self):
        return_dict = dict()
        for val in return_vals:
            value = getattr(self, val)
            if isinstance(value, np.ndarray):
                value = value.tolist()
            return_dict[val] = value
        return return_dict

    def play_all(self):
        if not self.is_game_ended():
            self.logger.debug("Playing all turns")
            if self.use_gui:
                self.golf_app.set_label_text("Playing all turns")
                self.golf_app.set_label_text("Processing...", label_num=1)
                self.golf_app.do_gui_update()
            while not self.is_game_ended():
                self.play(run_stepwise=False, do_update=False, display_end=False)
            if self.use_gui:
                self.golf_app.display_player(len(self.player_names) - 1)
                self.golf_app.update_score_table()
            self.__game_end()
        elif not self.end_message_printed:
            self.__game_end()

    def play(self, run_stepwise=False, do_update=True, display_end=True):
        if not self.processing_turn:
            if not self.is_game_ended():
                if self.player_states[self.next_player] in constants.end_player_states:
                    self.logger.debug(
                        "Can't pass to the {}, as the player's game finished".format(
                            self.player_names[self.next_player]
                        )
                    )
                    self.next_player = self.__assign_next_player()
                    self.logger.debug(
                        "Assigned new player {}".format(
                            self.player_names[self.next_player]
                        )
                    )

                self.logger.debug(
                    "Current turn {}".format(self.player_names[self.next_player])
                )
                if self.use_gui:
                    self.golf_app.set_label_text(
                        "Current turn {}".format(self.player_names[self.next_player])
                    )

                self.processing_turn = True
                self.player_states[self.next_player] = "P"

            else:
                if display_end and not self.end_message_printed:
                    self.__game_end()
                return

        if run_stepwise:
            self.golf_app.match_display_with_game()
            pass_next = self.__step(self.next_player, do_update)
            if pass_next:
                self.__turn_end()

        else:
            if do_update and self.use_gui:
                self.golf_app.set_label_text("Processing...", label_num=1)
                self.golf_app.do_gui_update()
            pass_next = False
            while not pass_next:
                pass_next = self.__step(self.next_player, do_update=False)
            if do_update and self.use_gui:
                self.golf_app.display_player(self.next_player)
                self.golf_app.update_score_table()
            self.__turn_end()

        if display_end and self.is_game_ended() and not self.end_message_printed:
            self.__game_end()

    def __check_action(self, returned_action):
        if not returned_action:
            return False
        is_valid = False
        if isiterable(returned_action) and count_iterable(returned_action) == 2:
            if np.all(
                [x is not None and sympy.simplify(x).is_real for x in returned_action]
            ):
                is_valid = True

        return is_valid

    def __step(self, player_idx, do_update=True):
        pass_next = False
        if (
            self.player_states[player_idx] in ["F", "S"]
            or self.scores[player_idx] >= constants.max_tries
        ):
            pass_next = True
        else:
            self.scores[player_idx] += 1
            try:
                time_limit_already_exceeded = False
                if self.use_timeout:
                    remaining_time = np.ceil(
                        constants.timeout - np.sum(self.time_taken[player_idx])
                    ).astype(int)
                    if remaining_time > 0:
                        signal.signal(signal.SIGALRM, timeout_handler)
                        signal.alarm(remaining_time)
                    else:
                        time_limit_already_exceeded = True
                if not time_limit_already_exceeded:
                    try:
                        start_time = time.time()
                        prev_loc = None
                        prev_landing_point = None
                        prev_admissible = None
                        if len(self.played[player_idx]):
                            last_step_play_dict = self.played[player_idx][-1]
                            prev_loc = last_step_play_dict["last_location"].copy()
                            prev_landing_point = last_step_play_dict[
                                "observed_landing_point"
                            ].copy()
                            prev_admissible = last_step_play_dict["admissible"]
                        returned_action = self.players[player_idx].play(
                            score=self.scores[player_idx],
                            golf_map=self.golf.golf_map.copy(),
                            target=self.golf.target.copy(),
                            sand_traps=self.golf.sand_traps,
                            curr_loc=self.curr_locs[player_idx].copy(),
                            prev_loc=prev_loc,
                            prev_landing_point=prev_landing_point,
                            prev_admissible=prev_admissible,
                        )
                        if self.use_timeout:
                            signal.alarm(0)  # Clear alarm
                    except TimeoutException:
                        self.logger.error(
                            "Timeout {} since {:.3f}s reached.".format(
                                self.player_names[player_idx], constants.timeout
                            )
                        )
                        returned_action = None
                        self.timeout_count[player_idx] += 1
                        self.scores[player_idx] = constants.max_tries

                    step_time = time.time() - start_time
                    self.time_taken[player_idx].append(step_time)

                else:
                    self.logger.error(
                        "Skipping {} since time limit of {:.3f}s already exceeded and already ran for {:.3f}s.".format(
                            self.player_names[player_idx],
                            constants.timeout,
                            np.sum(self.time_taken[player_idx]),
                        )
                    )
                    returned_action = None
                    self.timeout_count[player_idx] += 1
                    self.scores[player_idx] = constants.max_tries
            except Exception as e:
                self.logger.error(e, exc_info=True)
                returned_action = None
                self.error_count[player_idx] += 1
                self.scores[player_idx] = constants.max_tries

            is_valid_action = self.__check_action(returned_action)
            if is_valid_action:
                distance, angle = returned_action
                self.logger.debug(
                    "Received Distance: {:.3f}, Angle: {:.3f} from {} in {:.3f}s".format(
                        float(distance),
                        float(angle),
                        self.player_names[player_idx],
                        step_time,
                    )
                )
                if self.use_gui:
                    self.golf_app.set_label_text(
                        "{}, ({:.2f},{:.2f})".format(
                            self.golf_app.get_label_text(),
                            float(distance),
                            float(angle),
                        )
                    )
                step_play_dict = self.__move(distance, angle, player_idx)

                self.curr_locs[player_idx] = step_play_dict["observed_final_point"]
                if not step_play_dict["admissible"]:
                    self.penalties[player_idx] += 1

                self.played[player_idx].append(step_play_dict)

                if do_update and self.use_gui:
                    self.golf_app.plot(step_play_dict, len(self.played[player_idx]))

                if step_play_dict["reached_target"]:
                    self.logger.info(
                        "{} reached Target with score {}".format(
                            self.player_names[player_idx], self.scores[player_idx]
                        )
                    )
                    if self.use_gui:
                        self.golf_app.set_label_text(
                            "{} reached Target with score {}".format(
                                self.player_names[player_idx], self.scores[player_idx]
                            )
                        )
                    self.player_states[player_idx] = "S"
                    pass_next = True
                elif self.scores[player_idx] >= constants.max_tries:
                    self.logger.info(
                        "{} failed since it used {} max tries".format(
                            self.player_names[player_idx], constants.max_tries
                        )
                    )
                    if self.use_gui:
                        self.golf_app.set_label_text(
                            "{} failed since it used {} max tries".format(
                                self.player_names[player_idx], constants.max_tries
                            )
                        )
                    self.player_states[player_idx] = "F"
                    pass_next = True
            else:
                self.logger.info(
                    "{} failed since provided invalid action {}".format(
                        self.player_names[player_idx], returned_action
                    )
                )
                if self.use_gui:
                    self.golf_app.set_label_text(
                        "{} failed since provided invalid action {}".format(
                            self.player_names[player_idx], returned_action
                        )
                    )
                self.player_states[player_idx] = "F"
                pass_next = True

        if do_update and self.use_gui:
            self.golf_app.update_score_table()

        return pass_next

    def __move(self, distance, angle, player_idx):
        curr_loc = self.curr_locs[player_idx]
        in_sand = False
        for s in self.golf.sand_traps:
            if s.encloses(curr_loc):
                in_sand = True
                break
        if not in_sand:
            actual_distance = self.rng.normal(
                distance, distance / self.skills[player_idx]
            )
            actual_angle = self.rng.normal(angle, 1 / (2 * self.skills[player_idx]))
        else:
            distance = min(
                distance, (constants.max_dist + self.skills[player_idx]) / 2
            )  # backwards compatibility exception for last year's players
            actual_distance = self.rng.normal(
                distance, 2 * distance / self.skills[player_idx]
            )
            actual_angle = self.rng.normal(angle, 2 / (2 * self.skills[player_idx]))

        if (
            distance <= constants.max_dist + self.skills[player_idx]
            and distance >= constants.min_putter_dist
        ):
            landing_point = sympy.Point2D(
                curr_loc.x + actual_distance * sympy.cos(actual_angle),
                curr_loc.y + actual_distance * sympy.sin(actual_angle),
            )
            final_point = sympy.Point2D(
                curr_loc.x
                + (1.0 + constants.extra_roll)
                * actual_distance
                * sympy.cos(actual_angle),
                curr_loc.y
                + (1.0 + constants.extra_roll)
                * actual_distance
                * sympy.sin(actual_angle),
            )

        elif distance < constants.min_putter_dist:
            if not in_sand:
                self.logger.debug(
                    "Using Putter as provided distance {:.3f} less than {}".format(
                        float(distance), constants.min_putter_dist
                    )
                )
                landing_point = curr_loc
                final_point = sympy.Point2D(
                    curr_loc.x + actual_distance * sympy.cos(actual_angle),
                    curr_loc.y + actual_distance * sympy.sin(actual_angle),
                )
            else:
                landing_point = sympy.Point2D(
                    curr_loc.x + actual_distance * sympy.cos(actual_angle),
                    curr_loc.y + actual_distance * sympy.sin(actual_angle),
                )
                final_point = sympy.Point2D(
                    curr_loc.x
                    + (1.0 + constants.extra_roll)
                    * actual_distance
                    * sympy.cos(actual_angle),
                    curr_loc.y
                    + (1.0 + constants.extra_roll)
                    * actual_distance
                    * sympy.sin(actual_angle),
                )

        else:
            self.logger.debug(
                "Provide invalid distance {:.3f}, distance should be < {}".format(
                    float(distance), constants.max_dist + self.skills[player_idx]
                )
            )
            landing_point = curr_loc
            final_point = curr_loc

        self.logger.debug(
            "Observed Distance: {:.3f}, Angle: {:.3f}".format(
                actual_distance, actual_angle
            )
        )

        land_in_sand = False
        for s in self.golf.sand_traps:  # checks for landing in sand
            if s.encloses(landing_point):
                land_in_sand = True
                final_point = landing_point
                break

        segment_land = sympy.geometry.Segment2D(landing_point, final_point)
        intersections = []
        roll_in_sand = False
        for s in self.golf.sand_traps:  # check for rolling into sand traps
            intersections.extend(s.intersection(segment_land))
        minp = None
        mind = float("inf")
        for p in intersections:
            if type(p) == sympy.geometry.Point2D:
                if p.distance(landing_point) < mind:
                    minp = p
                    mind = p.distance(landing_point)

        if minp is not None:  # rolled into sand trap
            roll_in_sand = True
            if minp.distance(final_point) > 0.01:
                sand_roll = sympy.Segment2D(minp, final_point)
                final_point = final_point = sympy.Point2D(
                    minp.x + 0.01 * sympy.cos(actual_angle),
                    minp.y + 0.01 * sympy.sin(actual_angle),
                )  # roll 1cm
                segment_land = sympy.geometry.Segment2D(landing_point, final_point)

        segment_air = sympy.geometry.Segment2D(curr_loc, landing_point)

        if segment_land.distance(self.golf.target) <= constants.target_radius:
            reached_target = True
            final_point = segment_land.projection(self.golf.target)
            segment_land = sympy.geometry.Segment2D(landing_point, final_point)
        else:
            reached_target = False

        admissible = False
        if self.golf.golf_map.encloses(
            segment_land
        ) and not self.golf.golf_map.intersection(segment_land):
            admissible = True
            observed_final_point = final_point
            observed_landing_point = landing_point
        else:
            observed_final_point = curr_loc
            observed_landing_point = curr_loc

        reached_target = reached_target and admissible

        step_play_dict = dict()
        step_play_dict["segment_air"] = segment_air
        step_play_dict["segment_land"] = segment_land
        step_play_dict["last_location"] = self.curr_locs[player_idx]
        step_play_dict["observed_final_point"] = observed_final_point
        step_play_dict["observed_landing_point"] = observed_landing_point
        step_play_dict["admissible"] = admissible
        step_play_dict["reached_target"] = reached_target
        step_play_dict["land_in_sand"] = land_in_sand
        step_play_dict["roll_in_sand"] = roll_in_sand
<<<<<<< HEAD

        self.landing_history[player_idx].append(
            (float(observed_landing_point.x), float(observed_landing_point.y))
        )
        self.ending_history[player_idx].append(
            (float(observed_final_point.x), float(observed_final_point.y))
        )

        return step_play_dict
=======
        return step_play_dict
>>>>>>> b318d174
<|MERGE_RESOLUTION|>--- conflicted
+++ resolved
@@ -848,7 +848,7 @@
         step_play_dict["reached_target"] = reached_target
         step_play_dict["land_in_sand"] = land_in_sand
         step_play_dict["roll_in_sand"] = roll_in_sand
-<<<<<<< HEAD
+
 
         self.landing_history[player_idx].append(
             (float(observed_landing_point.x), float(observed_landing_point.y))
@@ -858,6 +858,3 @@
         )
 
         return step_play_dict
-=======
-        return step_play_dict
->>>>>>> b318d174
